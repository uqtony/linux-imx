/* SPDX-License-Identifier: GPL-2.0 */
#ifndef ARCH_TESTS_H
#define ARCH_TESTS_H

<<<<<<< HEAD
struct test;

/* Tests */
int test__rdpmc(struct test *test, int subtest);
int test__insn_x86(struct test *test, int subtest);
int test__intel_pt_pkt_decoder(struct test *test, int subtest);
int test__bp_modify(struct test *test, int subtest);
int test__x86_sample_parsing(struct test *test, int subtest);

extern struct test arch_tests[];
=======
struct test_suite;

/* Tests */
int test__rdpmc(struct test_suite *test, int subtest);
int test__insn_x86(struct test_suite *test, int subtest);
int test__intel_pt_pkt_decoder(struct test_suite *test, int subtest);
int test__bp_modify(struct test_suite *test, int subtest);
int test__x86_sample_parsing(struct test_suite *test, int subtest);

extern struct test_suite *arch_tests[];
>>>>>>> df0cc57e

#endif<|MERGE_RESOLUTION|>--- conflicted
+++ resolved
@@ -2,18 +2,6 @@
 #ifndef ARCH_TESTS_H
 #define ARCH_TESTS_H
 
-<<<<<<< HEAD
-struct test;
-
-/* Tests */
-int test__rdpmc(struct test *test, int subtest);
-int test__insn_x86(struct test *test, int subtest);
-int test__intel_pt_pkt_decoder(struct test *test, int subtest);
-int test__bp_modify(struct test *test, int subtest);
-int test__x86_sample_parsing(struct test *test, int subtest);
-
-extern struct test arch_tests[];
-=======
 struct test_suite;
 
 /* Tests */
@@ -24,6 +12,5 @@
 int test__x86_sample_parsing(struct test_suite *test, int subtest);
 
 extern struct test_suite *arch_tests[];
->>>>>>> df0cc57e
 
 #endif