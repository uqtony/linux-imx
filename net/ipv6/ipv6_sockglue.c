// SPDX-License-Identifier: GPL-2.0-or-later
/*
 *	IPv6 BSD socket options interface
 *	Linux INET6 implementation
 *
 *	Authors:
 *	Pedro Roque		<roque@di.fc.ul.pt>
 *
 *	Based on linux/net/ipv4/ip_sockglue.c
 *
 *	FIXME: Make the setsockopt code POSIX compliant: That is
 *
 *	o	Truncate getsockopt returns
 *	o	Return an optlen of the truncated length if need be
 *
 *	Changes:
 *	David L Stevens <dlstevens@us.ibm.com>:
 *		- added multicast source filtering API for MLDv2
 */

#include <linux/module.h>
#include <linux/capability.h>
#include <linux/errno.h>
#include <linux/types.h>
#include <linux/socket.h>
#include <linux/sockios.h>
#include <linux/net.h>
#include <linux/in6.h>
#include <linux/mroute6.h>
#include <linux/netdevice.h>
#include <linux/if_arp.h>
#include <linux/init.h>
#include <linux/sysctl.h>
#include <linux/netfilter.h>
#include <linux/slab.h>

#include <net/sock.h>
#include <net/snmp.h>
#include <net/ipv6.h>
#include <net/ndisc.h>
#include <net/protocol.h>
#include <net/transp_v6.h>
#include <net/ip6_route.h>
#include <net/addrconf.h>
#include <net/inet_common.h>
#include <net/tcp.h>
#include <net/udp.h>
#include <net/udplite.h>
#include <net/xfrm.h>
#include <net/compat.h>
#include <net/seg6.h>

#include <linux/uaccess.h>

struct ip6_ra_chain *ip6_ra_chain;
DEFINE_RWLOCK(ip6_ra_lock);

int ip6_ra_control(struct sock *sk, int sel)
{
	struct ip6_ra_chain *ra, *new_ra, **rap;

	/* RA packet may be delivered ONLY to IPPROTO_RAW socket */
	if (sk->sk_type != SOCK_RAW || inet_sk(sk)->inet_num != IPPROTO_RAW)
		return -ENOPROTOOPT;

	new_ra = (sel >= 0) ? kmalloc(sizeof(*new_ra), GFP_KERNEL) : NULL;
	if (sel >= 0 && !new_ra)
		return -ENOMEM;

	write_lock_bh(&ip6_ra_lock);
	for (rap = &ip6_ra_chain; (ra = *rap) != NULL; rap = &ra->next) {
		if (ra->sk == sk) {
			if (sel >= 0) {
				write_unlock_bh(&ip6_ra_lock);
				kfree(new_ra);
				return -EADDRINUSE;
			}

			*rap = ra->next;
			write_unlock_bh(&ip6_ra_lock);

			sock_put(sk);
			kfree(ra);
			return 0;
		}
	}
	if (!new_ra) {
		write_unlock_bh(&ip6_ra_lock);
		return -ENOBUFS;
	}
	new_ra->sk = sk;
	new_ra->sel = sel;
	new_ra->next = ra;
	*rap = new_ra;
	sock_hold(sk);
	write_unlock_bh(&ip6_ra_lock);
	return 0;
}

struct ipv6_txoptions *ipv6_update_options(struct sock *sk,
					   struct ipv6_txoptions *opt)
{
	if (inet_sk(sk)->is_icsk) {
		if (opt &&
		    !((1 << sk->sk_state) & (TCPF_LISTEN | TCPF_CLOSE)) &&
		    inet_sk(sk)->inet_daddr != LOOPBACK4_IPV6) {
			struct inet_connection_sock *icsk = inet_csk(sk);
			icsk->icsk_ext_hdr_len = opt->opt_flen + opt->opt_nflen;
			icsk->icsk_sync_mss(sk, icsk->icsk_pmtu_cookie);
		}
	}
	opt = xchg((__force struct ipv6_txoptions **)&inet6_sk(sk)->opt,
		   opt);
	sk_dst_reset(sk);

	return opt;
}

static bool setsockopt_needs_rtnl(int optname)
{
	switch (optname) {
	case IPV6_ADDRFORM:
	case IPV6_ADD_MEMBERSHIP:
	case IPV6_DROP_MEMBERSHIP:
	case IPV6_JOIN_ANYCAST:
	case IPV6_LEAVE_ANYCAST:
	case MCAST_JOIN_GROUP:
	case MCAST_LEAVE_GROUP:
	case MCAST_JOIN_SOURCE_GROUP:
	case MCAST_LEAVE_SOURCE_GROUP:
	case MCAST_BLOCK_SOURCE:
	case MCAST_UNBLOCK_SOURCE:
	case MCAST_MSFILTER:
		return true;
	}
	return false;
}

static int do_ipv6_setsockopt(struct sock *sk, int level, int optname,
		    char __user *optval, unsigned int optlen)
{
	struct ipv6_pinfo *np = inet6_sk(sk);
	struct net *net = sock_net(sk);
	int val, valbool;
	int retv = -ENOPROTOOPT;
	bool needs_rtnl = setsockopt_needs_rtnl(optname);

	if (!optval)
		val = 0;
	else {
		if (optlen >= sizeof(int)) {
			if (get_user(val, (int __user *) optval))
				return -EFAULT;
		} else
			val = 0;
	}

	valbool = (val != 0);

	if (ip6_mroute_opt(optname))
		return ip6_mroute_setsockopt(sk, optname, optval, optlen);

	if (needs_rtnl)
		rtnl_lock();
	lock_sock(sk);

	switch (optname) {

	case IPV6_ADDRFORM:
		if (optlen < sizeof(int))
			goto e_inval;
		if (val == PF_INET) {
			struct ipv6_txoptions *opt;
			struct sk_buff *pktopt;

			if (sk->sk_type == SOCK_RAW)
				break;

			if (sk->sk_protocol == IPPROTO_UDP ||
			    sk->sk_protocol == IPPROTO_UDPLITE) {
				struct udp_sock *up = udp_sk(sk);
				if (up->pending == AF_INET6) {
					retv = -EBUSY;
					break;
				}
<<<<<<< HEAD
			} else if (sk->sk_protocol == IPPROTO_TCP) {
				if (sk->sk_prot != &tcpv6_prot) {
					retv = -EBUSY;
					break;
				}
				break;
			} else {
				break;
			}
=======
			}
			if (sk->sk_protocol == IPPROTO_TCP &&
			    sk->sk_prot != &tcpv6_prot) {
				retv = -EBUSY;
				break;
			}
			if (sk->sk_protocol != IPPROTO_TCP)
				break;
>>>>>>> 04d5ce62
			if (sk->sk_state != TCP_ESTABLISHED) {
				retv = -ENOTCONN;
				break;
			}

			if (ipv6_only_sock(sk) ||
			    !ipv6_addr_v4mapped(&sk->sk_v6_daddr)) {
				retv = -EADDRNOTAVAIL;
				break;
			}

			fl6_free_socklist(sk);
			__ipv6_sock_mc_close(sk);

			/*
			 * Sock is moving from IPv6 to IPv4 (sk_prot), so
			 * remove it from the refcnt debug socks count in the
			 * original family...
			 */
			sk_refcnt_debug_dec(sk);

			if (sk->sk_protocol == IPPROTO_TCP) {
				struct inet_connection_sock *icsk = inet_csk(sk);
				local_bh_disable();
				sock_prot_inuse_add(net, sk->sk_prot, -1);
				sock_prot_inuse_add(net, &tcp_prot, 1);
				local_bh_enable();
				sk->sk_prot = &tcp_prot;
				icsk->icsk_af_ops = &ipv4_specific;
				sk->sk_socket->ops = &inet_stream_ops;
				sk->sk_family = PF_INET;
				tcp_sync_mss(sk, icsk->icsk_pmtu_cookie);
			} else {
				struct proto *prot = &udp_prot;

				if (sk->sk_protocol == IPPROTO_UDPLITE)
					prot = &udplite_prot;
				local_bh_disable();
				sock_prot_inuse_add(net, sk->sk_prot, -1);
				sock_prot_inuse_add(net, prot, 1);
				local_bh_enable();
				sk->sk_prot = prot;
				sk->sk_socket->ops = &inet_dgram_ops;
				sk->sk_family = PF_INET;
			}
			opt = xchg((__force struct ipv6_txoptions **)&np->opt,
				   NULL);
			if (opt) {
				atomic_sub(opt->tot_len, &sk->sk_omem_alloc);
				txopt_put(opt);
			}
			pktopt = xchg(&np->pktoptions, NULL);
			kfree_skb(pktopt);

			/*
			 * ... and add it to the refcnt debug socks count
			 * in the new family. -acme
			 */
			sk_refcnt_debug_inc(sk);
			module_put(THIS_MODULE);
			retv = 0;
			break;
		}
		goto e_inval;

	case IPV6_V6ONLY:
		if (optlen < sizeof(int) ||
		    inet_sk(sk)->inet_num)
			goto e_inval;
		sk->sk_ipv6only = valbool;
		retv = 0;
		break;

	case IPV6_RECVPKTINFO:
		if (optlen < sizeof(int))
			goto e_inval;
		np->rxopt.bits.rxinfo = valbool;
		retv = 0;
		break;

	case IPV6_2292PKTINFO:
		if (optlen < sizeof(int))
			goto e_inval;
		np->rxopt.bits.rxoinfo = valbool;
		retv = 0;
		break;

	case IPV6_RECVHOPLIMIT:
		if (optlen < sizeof(int))
			goto e_inval;
		np->rxopt.bits.rxhlim = valbool;
		retv = 0;
		break;

	case IPV6_2292HOPLIMIT:
		if (optlen < sizeof(int))
			goto e_inval;
		np->rxopt.bits.rxohlim = valbool;
		retv = 0;
		break;

	case IPV6_RECVRTHDR:
		if (optlen < sizeof(int))
			goto e_inval;
		np->rxopt.bits.srcrt = valbool;
		retv = 0;
		break;

	case IPV6_2292RTHDR:
		if (optlen < sizeof(int))
			goto e_inval;
		np->rxopt.bits.osrcrt = valbool;
		retv = 0;
		break;

	case IPV6_RECVHOPOPTS:
		if (optlen < sizeof(int))
			goto e_inval;
		np->rxopt.bits.hopopts = valbool;
		retv = 0;
		break;

	case IPV6_2292HOPOPTS:
		if (optlen < sizeof(int))
			goto e_inval;
		np->rxopt.bits.ohopopts = valbool;
		retv = 0;
		break;

	case IPV6_RECVDSTOPTS:
		if (optlen < sizeof(int))
			goto e_inval;
		np->rxopt.bits.dstopts = valbool;
		retv = 0;
		break;

	case IPV6_2292DSTOPTS:
		if (optlen < sizeof(int))
			goto e_inval;
		np->rxopt.bits.odstopts = valbool;
		retv = 0;
		break;

	case IPV6_TCLASS:
		if (optlen < sizeof(int))
			goto e_inval;
		if (val < -1 || val > 0xff)
			goto e_inval;
		/* RFC 3542, 6.5: default traffic class of 0x0 */
		if (val == -1)
			val = 0;
		np->tclass = val;
		retv = 0;
		break;

	case IPV6_RECVTCLASS:
		if (optlen < sizeof(int))
			goto e_inval;
		np->rxopt.bits.rxtclass = valbool;
		retv = 0;
		break;

	case IPV6_FLOWINFO:
		if (optlen < sizeof(int))
			goto e_inval;
		np->rxopt.bits.rxflow = valbool;
		retv = 0;
		break;

	case IPV6_RECVPATHMTU:
		if (optlen < sizeof(int))
			goto e_inval;
		np->rxopt.bits.rxpmtu = valbool;
		retv = 0;
		break;

	case IPV6_TRANSPARENT:
		if (valbool && !ns_capable(net->user_ns, CAP_NET_RAW) &&
		    !ns_capable(net->user_ns, CAP_NET_ADMIN)) {
			retv = -EPERM;
			break;
		}
		if (optlen < sizeof(int))
			goto e_inval;
		/* we don't have a separate transparent bit for IPV6 we use the one in the IPv4 socket */
		inet_sk(sk)->transparent = valbool;
		retv = 0;
		break;

	case IPV6_FREEBIND:
		if (optlen < sizeof(int))
			goto e_inval;
		/* we also don't have a separate freebind bit for IPV6 */
		inet_sk(sk)->freebind = valbool;
		retv = 0;
		break;

	case IPV6_RECVORIGDSTADDR:
		if (optlen < sizeof(int))
			goto e_inval;
		np->rxopt.bits.rxorigdstaddr = valbool;
		retv = 0;
		break;

	case IPV6_HOPOPTS:
	case IPV6_RTHDRDSTOPTS:
	case IPV6_RTHDR:
	case IPV6_DSTOPTS:
	{
		struct ipv6_txoptions *opt;
		struct ipv6_opt_hdr *new = NULL;

		/* hop-by-hop / destination options are privileged option */
		retv = -EPERM;
		if (optname != IPV6_RTHDR && !ns_capable(net->user_ns, CAP_NET_RAW))
			break;

		/* remove any sticky options header with a zero option
		 * length, per RFC3542.
		 */
		if (optlen == 0)
			optval = NULL;
		else if (!optval)
			goto e_inval;
		else if (optlen < sizeof(struct ipv6_opt_hdr) ||
			 optlen & 0x7 || optlen > 8 * 255)
			goto e_inval;
		else {
			new = memdup_user(optval, optlen);
			if (IS_ERR(new)) {
				retv = PTR_ERR(new);
				break;
			}
			if (unlikely(ipv6_optlen(new) > optlen)) {
				kfree(new);
				goto e_inval;
			}
		}

		opt = rcu_dereference_protected(np->opt,
						lockdep_sock_is_held(sk));
		opt = ipv6_renew_options(sk, opt, optname, new);
		kfree(new);
		if (IS_ERR(opt)) {
			retv = PTR_ERR(opt);
			break;
		}

		/* routing header option needs extra check */
		retv = -EINVAL;
		if (optname == IPV6_RTHDR && opt && opt->srcrt) {
			struct ipv6_rt_hdr *rthdr = opt->srcrt;
			switch (rthdr->type) {
#if IS_ENABLED(CONFIG_IPV6_MIP6)
			case IPV6_SRCRT_TYPE_2:
				if (rthdr->hdrlen != 2 ||
				    rthdr->segments_left != 1)
					goto sticky_done;

				break;
#endif
			case IPV6_SRCRT_TYPE_4:
			{
				struct ipv6_sr_hdr *srh = (struct ipv6_sr_hdr *)
							  opt->srcrt;

				if (!seg6_validate_srh(srh, optlen))
					goto sticky_done;
				break;
			}
			default:
				goto sticky_done;
			}
		}

		retv = 0;
		opt = ipv6_update_options(sk, opt);
sticky_done:
		if (opt) {
			atomic_sub(opt->tot_len, &sk->sk_omem_alloc);
			txopt_put(opt);
		}
		break;
	}

	case IPV6_PKTINFO:
	{
		struct in6_pktinfo pkt;

		if (optlen == 0)
			goto e_inval;
		else if (optlen < sizeof(struct in6_pktinfo) || !optval)
			goto e_inval;

		if (copy_from_user(&pkt, optval, sizeof(struct in6_pktinfo))) {
				retv = -EFAULT;
				break;
		}
		if (!sk_dev_equal_l3scope(sk, pkt.ipi6_ifindex))
			goto e_inval;

		np->sticky_pktinfo.ipi6_ifindex = pkt.ipi6_ifindex;
		np->sticky_pktinfo.ipi6_addr = pkt.ipi6_addr;
		retv = 0;
		break;
	}

	case IPV6_2292PKTOPTIONS:
	{
		struct ipv6_txoptions *opt = NULL;
		struct msghdr msg;
		struct flowi6 fl6;
		struct ipcm6_cookie ipc6;

		memset(&fl6, 0, sizeof(fl6));
		fl6.flowi6_oif = sk->sk_bound_dev_if;
		fl6.flowi6_mark = sk->sk_mark;

		if (optlen == 0)
			goto update;

		/* 1K is probably excessive
		 * 1K is surely not enough, 2K per standard header is 16K.
		 */
		retv = -EINVAL;
		if (optlen > 64*1024)
			break;

		opt = sock_kmalloc(sk, sizeof(*opt) + optlen, GFP_KERNEL);
		retv = -ENOBUFS;
		if (!opt)
			break;

		memset(opt, 0, sizeof(*opt));
		refcount_set(&opt->refcnt, 1);
		opt->tot_len = sizeof(*opt) + optlen;
		retv = -EFAULT;
		if (copy_from_user(opt+1, optval, optlen))
			goto done;

		msg.msg_controllen = optlen;
		msg.msg_control = (void *)(opt+1);
		ipc6.opt = opt;

		retv = ip6_datagram_send_ctl(net, sk, &msg, &fl6, &ipc6);
		if (retv)
			goto done;
update:
		retv = 0;
		opt = ipv6_update_options(sk, opt);
done:
		if (opt) {
			atomic_sub(opt->tot_len, &sk->sk_omem_alloc);
			txopt_put(opt);
		}
		break;
	}
	case IPV6_UNICAST_HOPS:
		if (optlen < sizeof(int))
			goto e_inval;
		if (val > 255 || val < -1)
			goto e_inval;
		np->hop_limit = val;
		retv = 0;
		break;

	case IPV6_MULTICAST_HOPS:
		if (sk->sk_type == SOCK_STREAM)
			break;
		if (optlen < sizeof(int))
			goto e_inval;
		if (val > 255 || val < -1)
			goto e_inval;
		np->mcast_hops = (val == -1 ? IPV6_DEFAULT_MCASTHOPS : val);
		retv = 0;
		break;

	case IPV6_MULTICAST_LOOP:
		if (optlen < sizeof(int))
			goto e_inval;
		if (val != valbool)
			goto e_inval;
		np->mc_loop = valbool;
		retv = 0;
		break;

	case IPV6_UNICAST_IF:
	{
		struct net_device *dev = NULL;
		int ifindex;

		if (optlen != sizeof(int))
			goto e_inval;

		ifindex = (__force int)ntohl((__force __be32)val);
		if (ifindex == 0) {
			np->ucast_oif = 0;
			retv = 0;
			break;
		}

		dev = dev_get_by_index(net, ifindex);
		retv = -EADDRNOTAVAIL;
		if (!dev)
			break;
		dev_put(dev);

		retv = -EINVAL;
		if (sk->sk_bound_dev_if)
			break;

		np->ucast_oif = ifindex;
		retv = 0;
		break;
	}

	case IPV6_MULTICAST_IF:
		if (sk->sk_type == SOCK_STREAM)
			break;
		if (optlen < sizeof(int))
			goto e_inval;

		if (val) {
			struct net_device *dev;
			int midx;

			rcu_read_lock();

			dev = dev_get_by_index_rcu(net, val);
			if (!dev) {
				rcu_read_unlock();
				retv = -ENODEV;
				break;
			}
			midx = l3mdev_master_ifindex_rcu(dev);

			rcu_read_unlock();

			if (sk->sk_bound_dev_if &&
			    sk->sk_bound_dev_if != val &&
			    (!midx || midx != sk->sk_bound_dev_if))
				goto e_inval;
		}
		np->mcast_oif = val;
		retv = 0;
		break;
	case IPV6_ADD_MEMBERSHIP:
	case IPV6_DROP_MEMBERSHIP:
	{
		struct ipv6_mreq mreq;

		if (optlen < sizeof(struct ipv6_mreq))
			goto e_inval;

		retv = -EPROTO;
		if (inet_sk(sk)->is_icsk)
			break;

		retv = -EFAULT;
		if (copy_from_user(&mreq, optval, sizeof(struct ipv6_mreq)))
			break;

		if (optname == IPV6_ADD_MEMBERSHIP)
			retv = ipv6_sock_mc_join(sk, mreq.ipv6mr_ifindex, &mreq.ipv6mr_multiaddr);
		else
			retv = ipv6_sock_mc_drop(sk, mreq.ipv6mr_ifindex, &mreq.ipv6mr_multiaddr);
		break;
	}
	case IPV6_JOIN_ANYCAST:
	case IPV6_LEAVE_ANYCAST:
	{
		struct ipv6_mreq mreq;

		if (optlen < sizeof(struct ipv6_mreq))
			goto e_inval;

		retv = -EFAULT;
		if (copy_from_user(&mreq, optval, sizeof(struct ipv6_mreq)))
			break;

		if (optname == IPV6_JOIN_ANYCAST)
			retv = ipv6_sock_ac_join(sk, mreq.ipv6mr_ifindex, &mreq.ipv6mr_acaddr);
		else
			retv = ipv6_sock_ac_drop(sk, mreq.ipv6mr_ifindex, &mreq.ipv6mr_acaddr);
		break;
	}
	case IPV6_MULTICAST_ALL:
		if (optlen < sizeof(int))
			goto e_inval;
		np->mc_all = valbool;
		retv = 0;
		break;

	case MCAST_JOIN_GROUP:
	case MCAST_LEAVE_GROUP:
	{
		struct group_req greq;
		struct sockaddr_in6 *psin6;

		if (optlen < sizeof(struct group_req))
			goto e_inval;

		retv = -EFAULT;
		if (copy_from_user(&greq, optval, sizeof(struct group_req)))
			break;
		if (greq.gr_group.ss_family != AF_INET6) {
			retv = -EADDRNOTAVAIL;
			break;
		}
		psin6 = (struct sockaddr_in6 *)&greq.gr_group;
		if (optname == MCAST_JOIN_GROUP)
			retv = ipv6_sock_mc_join(sk, greq.gr_interface,
						 &psin6->sin6_addr);
		else
			retv = ipv6_sock_mc_drop(sk, greq.gr_interface,
						 &psin6->sin6_addr);
		break;
	}
	case MCAST_JOIN_SOURCE_GROUP:
	case MCAST_LEAVE_SOURCE_GROUP:
	case MCAST_BLOCK_SOURCE:
	case MCAST_UNBLOCK_SOURCE:
	{
		struct group_source_req greqs;
		int omode, add;

		if (optlen < sizeof(struct group_source_req))
			goto e_inval;
		if (copy_from_user(&greqs, optval, sizeof(greqs))) {
			retv = -EFAULT;
			break;
		}
		if (greqs.gsr_group.ss_family != AF_INET6 ||
		    greqs.gsr_source.ss_family != AF_INET6) {
			retv = -EADDRNOTAVAIL;
			break;
		}
		if (optname == MCAST_BLOCK_SOURCE) {
			omode = MCAST_EXCLUDE;
			add = 1;
		} else if (optname == MCAST_UNBLOCK_SOURCE) {
			omode = MCAST_EXCLUDE;
			add = 0;
		} else if (optname == MCAST_JOIN_SOURCE_GROUP) {
			struct sockaddr_in6 *psin6;

			psin6 = (struct sockaddr_in6 *)&greqs.gsr_group;
			retv = ipv6_sock_mc_join_ssm(sk, greqs.gsr_interface,
						     &psin6->sin6_addr,
						     MCAST_INCLUDE);
			/* prior join w/ different source is ok */
			if (retv && retv != -EADDRINUSE)
				break;
			omode = MCAST_INCLUDE;
			add = 1;
		} else /* MCAST_LEAVE_SOURCE_GROUP */ {
			omode = MCAST_INCLUDE;
			add = 0;
		}
		retv = ip6_mc_source(add, omode, sk, &greqs);
		break;
	}
	case MCAST_MSFILTER:
	{
		struct group_filter *gsf;

		if (optlen < GROUP_FILTER_SIZE(0))
			goto e_inval;
		if (optlen > sysctl_optmem_max) {
			retv = -ENOBUFS;
			break;
		}
		gsf = memdup_user(optval, optlen);
		if (IS_ERR(gsf)) {
			retv = PTR_ERR(gsf);
			break;
		}
		/* numsrc >= (4G-140)/128 overflow in 32 bits */
		if (gsf->gf_numsrc >= 0x1ffffffU ||
		    gsf->gf_numsrc > sysctl_mld_max_msf) {
			kfree(gsf);
			retv = -ENOBUFS;
			break;
		}
		if (GROUP_FILTER_SIZE(gsf->gf_numsrc) > optlen) {
			kfree(gsf);
			retv = -EINVAL;
			break;
		}
		retv = ip6_mc_msfilter(sk, gsf);
		kfree(gsf);

		break;
	}
	case IPV6_ROUTER_ALERT:
		if (optlen < sizeof(int))
			goto e_inval;
		retv = ip6_ra_control(sk, val);
		break;
	case IPV6_ROUTER_ALERT_ISOLATE:
		if (optlen < sizeof(int))
			goto e_inval;
		np->rtalert_isolate = valbool;
		retv = 0;
		break;
	case IPV6_MTU_DISCOVER:
		if (optlen < sizeof(int))
			goto e_inval;
		if (val < IPV6_PMTUDISC_DONT || val > IPV6_PMTUDISC_OMIT)
			goto e_inval;
		np->pmtudisc = val;
		retv = 0;
		break;
	case IPV6_MTU:
		if (optlen < sizeof(int))
			goto e_inval;
		if (val && val < IPV6_MIN_MTU)
			goto e_inval;
		np->frag_size = val;
		retv = 0;
		break;
	case IPV6_RECVERR:
		if (optlen < sizeof(int))
			goto e_inval;
		np->recverr = valbool;
		if (!val)
			skb_queue_purge(&sk->sk_error_queue);
		retv = 0;
		break;
	case IPV6_FLOWINFO_SEND:
		if (optlen < sizeof(int))
			goto e_inval;
		np->sndflow = valbool;
		retv = 0;
		break;
	case IPV6_FLOWLABEL_MGR:
		retv = ipv6_flowlabel_opt(sk, optval, optlen);
		break;
	case IPV6_IPSEC_POLICY:
	case IPV6_XFRM_POLICY:
		retv = -EPERM;
		if (!ns_capable(net->user_ns, CAP_NET_ADMIN))
			break;
		retv = xfrm_user_policy(sk, optname, optval, optlen);
		break;

	case IPV6_ADDR_PREFERENCES:
	    {
		unsigned int pref = 0;
		unsigned int prefmask = ~0;

		if (optlen < sizeof(int))
			goto e_inval;

		retv = -EINVAL;

		/* check PUBLIC/TMP/PUBTMP_DEFAULT conflicts */
		switch (val & (IPV6_PREFER_SRC_PUBLIC|
			       IPV6_PREFER_SRC_TMP|
			       IPV6_PREFER_SRC_PUBTMP_DEFAULT)) {
		case IPV6_PREFER_SRC_PUBLIC:
			pref |= IPV6_PREFER_SRC_PUBLIC;
			break;
		case IPV6_PREFER_SRC_TMP:
			pref |= IPV6_PREFER_SRC_TMP;
			break;
		case IPV6_PREFER_SRC_PUBTMP_DEFAULT:
			break;
		case 0:
			goto pref_skip_pubtmp;
		default:
			goto e_inval;
		}

		prefmask &= ~(IPV6_PREFER_SRC_PUBLIC|
			      IPV6_PREFER_SRC_TMP);
pref_skip_pubtmp:

		/* check HOME/COA conflicts */
		switch (val & (IPV6_PREFER_SRC_HOME|IPV6_PREFER_SRC_COA)) {
		case IPV6_PREFER_SRC_HOME:
			break;
		case IPV6_PREFER_SRC_COA:
			pref |= IPV6_PREFER_SRC_COA;
		case 0:
			goto pref_skip_coa;
		default:
			goto e_inval;
		}

		prefmask &= ~IPV6_PREFER_SRC_COA;
pref_skip_coa:

		/* check CGA/NONCGA conflicts */
		switch (val & (IPV6_PREFER_SRC_CGA|IPV6_PREFER_SRC_NONCGA)) {
		case IPV6_PREFER_SRC_CGA:
		case IPV6_PREFER_SRC_NONCGA:
		case 0:
			break;
		default:
			goto e_inval;
		}

		np->srcprefs = (np->srcprefs & prefmask) | pref;
		retv = 0;

		break;
	    }
	case IPV6_MINHOPCOUNT:
		if (optlen < sizeof(int))
			goto e_inval;
		if (val < 0 || val > 255)
			goto e_inval;
		np->min_hopcount = val;
		retv = 0;
		break;
	case IPV6_DONTFRAG:
		np->dontfrag = valbool;
		retv = 0;
		break;
	case IPV6_AUTOFLOWLABEL:
		np->autoflowlabel = valbool;
		np->autoflowlabel_set = 1;
		retv = 0;
		break;
	case IPV6_RECVFRAGSIZE:
		np->rxopt.bits.recvfragsize = valbool;
		retv = 0;
		break;
	}

	release_sock(sk);
	if (needs_rtnl)
		rtnl_unlock();

	return retv;

e_inval:
	release_sock(sk);
	if (needs_rtnl)
		rtnl_unlock();
	return -EINVAL;
}

int ipv6_setsockopt(struct sock *sk, int level, int optname,
		    char __user *optval, unsigned int optlen)
{
	int err;

	if (level == SOL_IP && sk->sk_type != SOCK_RAW)
		return udp_prot.setsockopt(sk, level, optname, optval, optlen);

	if (level != SOL_IPV6)
		return -ENOPROTOOPT;

	err = do_ipv6_setsockopt(sk, level, optname, optval, optlen);
#ifdef CONFIG_NETFILTER
	/* we need to exclude all possible ENOPROTOOPTs except default case */
	if (err == -ENOPROTOOPT && optname != IPV6_IPSEC_POLICY &&
			optname != IPV6_XFRM_POLICY)
		err = nf_setsockopt(sk, PF_INET6, optname, optval, optlen);
#endif
	return err;
}
EXPORT_SYMBOL(ipv6_setsockopt);

#ifdef CONFIG_COMPAT
int compat_ipv6_setsockopt(struct sock *sk, int level, int optname,
			   char __user *optval, unsigned int optlen)
{
	int err;

	if (level == SOL_IP && sk->sk_type != SOCK_RAW) {
		if (udp_prot.compat_setsockopt != NULL)
			return udp_prot.compat_setsockopt(sk, level, optname,
							  optval, optlen);
		return udp_prot.setsockopt(sk, level, optname, optval, optlen);
	}

	if (level != SOL_IPV6)
		return -ENOPROTOOPT;

	if (optname >= MCAST_JOIN_GROUP && optname <= MCAST_MSFILTER)
		return compat_mc_setsockopt(sk, level, optname, optval, optlen,
			ipv6_setsockopt);

	err = do_ipv6_setsockopt(sk, level, optname, optval, optlen);
#ifdef CONFIG_NETFILTER
	/* we need to exclude all possible ENOPROTOOPTs except default case */
	if (err == -ENOPROTOOPT && optname != IPV6_IPSEC_POLICY &&
	    optname != IPV6_XFRM_POLICY)
		err = compat_nf_setsockopt(sk, PF_INET6, optname, optval,
					   optlen);
#endif
	return err;
}
EXPORT_SYMBOL(compat_ipv6_setsockopt);
#endif

static int ipv6_getsockopt_sticky(struct sock *sk, struct ipv6_txoptions *opt,
				  int optname, char __user *optval, int len)
{
	struct ipv6_opt_hdr *hdr;

	if (!opt)
		return 0;

	switch (optname) {
	case IPV6_HOPOPTS:
		hdr = opt->hopopt;
		break;
	case IPV6_RTHDRDSTOPTS:
		hdr = opt->dst0opt;
		break;
	case IPV6_RTHDR:
		hdr = (struct ipv6_opt_hdr *)opt->srcrt;
		break;
	case IPV6_DSTOPTS:
		hdr = opt->dst1opt;
		break;
	default:
		return -EINVAL;	/* should not happen */
	}

	if (!hdr)
		return 0;

	len = min_t(unsigned int, len, ipv6_optlen(hdr));
	if (copy_to_user(optval, hdr, len))
		return -EFAULT;
	return len;
}

static int do_ipv6_getsockopt(struct sock *sk, int level, int optname,
		    char __user *optval, int __user *optlen, unsigned int flags)
{
	struct ipv6_pinfo *np = inet6_sk(sk);
	int len;
	int val;

	if (ip6_mroute_opt(optname))
		return ip6_mroute_getsockopt(sk, optname, optval, optlen);

	if (get_user(len, optlen))
		return -EFAULT;
	switch (optname) {
	case IPV6_ADDRFORM:
		if (sk->sk_protocol != IPPROTO_UDP &&
		    sk->sk_protocol != IPPROTO_UDPLITE &&
		    sk->sk_protocol != IPPROTO_TCP)
			return -ENOPROTOOPT;
		if (sk->sk_state != TCP_ESTABLISHED)
			return -ENOTCONN;
		val = sk->sk_family;
		break;
	case MCAST_MSFILTER:
	{
		struct group_filter gsf;
		int err;

		if (len < GROUP_FILTER_SIZE(0))
			return -EINVAL;
		if (copy_from_user(&gsf, optval, GROUP_FILTER_SIZE(0)))
			return -EFAULT;
		if (gsf.gf_group.ss_family != AF_INET6)
			return -EADDRNOTAVAIL;
		lock_sock(sk);
		err = ip6_mc_msfget(sk, &gsf,
			(struct group_filter __user *)optval, optlen);
		release_sock(sk);
		return err;
	}

	case IPV6_2292PKTOPTIONS:
	{
		struct msghdr msg;
		struct sk_buff *skb;

		if (sk->sk_type != SOCK_STREAM)
			return -ENOPROTOOPT;

		msg.msg_control = optval;
		msg.msg_controllen = len;
		msg.msg_flags = flags;

		lock_sock(sk);
		skb = np->pktoptions;
		if (skb)
			ip6_datagram_recv_ctl(sk, &msg, skb);
		release_sock(sk);
		if (!skb) {
			if (np->rxopt.bits.rxinfo) {
				struct in6_pktinfo src_info;
				src_info.ipi6_ifindex = np->mcast_oif ? np->mcast_oif :
					np->sticky_pktinfo.ipi6_ifindex;
				src_info.ipi6_addr = np->mcast_oif ? sk->sk_v6_daddr : np->sticky_pktinfo.ipi6_addr;
				put_cmsg(&msg, SOL_IPV6, IPV6_PKTINFO, sizeof(src_info), &src_info);
			}
			if (np->rxopt.bits.rxhlim) {
				int hlim = np->mcast_hops;
				put_cmsg(&msg, SOL_IPV6, IPV6_HOPLIMIT, sizeof(hlim), &hlim);
			}
			if (np->rxopt.bits.rxtclass) {
				int tclass = (int)ip6_tclass(np->rcv_flowinfo);

				put_cmsg(&msg, SOL_IPV6, IPV6_TCLASS, sizeof(tclass), &tclass);
			}
			if (np->rxopt.bits.rxoinfo) {
				struct in6_pktinfo src_info;
				src_info.ipi6_ifindex = np->mcast_oif ? np->mcast_oif :
					np->sticky_pktinfo.ipi6_ifindex;
				src_info.ipi6_addr = np->mcast_oif ? sk->sk_v6_daddr :
								     np->sticky_pktinfo.ipi6_addr;
				put_cmsg(&msg, SOL_IPV6, IPV6_2292PKTINFO, sizeof(src_info), &src_info);
			}
			if (np->rxopt.bits.rxohlim) {
				int hlim = np->mcast_hops;
				put_cmsg(&msg, SOL_IPV6, IPV6_2292HOPLIMIT, sizeof(hlim), &hlim);
			}
			if (np->rxopt.bits.rxflow) {
				__be32 flowinfo = np->rcv_flowinfo;

				put_cmsg(&msg, SOL_IPV6, IPV6_FLOWINFO, sizeof(flowinfo), &flowinfo);
			}
		}
		len -= msg.msg_controllen;
		return put_user(len, optlen);
	}
	case IPV6_MTU:
	{
		struct dst_entry *dst;

		val = 0;
		rcu_read_lock();
		dst = __sk_dst_get(sk);
		if (dst)
			val = dst_mtu(dst);
		rcu_read_unlock();
		if (!val)
			return -ENOTCONN;
		break;
	}

	case IPV6_V6ONLY:
		val = sk->sk_ipv6only;
		break;

	case IPV6_RECVPKTINFO:
		val = np->rxopt.bits.rxinfo;
		break;

	case IPV6_2292PKTINFO:
		val = np->rxopt.bits.rxoinfo;
		break;

	case IPV6_RECVHOPLIMIT:
		val = np->rxopt.bits.rxhlim;
		break;

	case IPV6_2292HOPLIMIT:
		val = np->rxopt.bits.rxohlim;
		break;

	case IPV6_RECVRTHDR:
		val = np->rxopt.bits.srcrt;
		break;

	case IPV6_2292RTHDR:
		val = np->rxopt.bits.osrcrt;
		break;

	case IPV6_HOPOPTS:
	case IPV6_RTHDRDSTOPTS:
	case IPV6_RTHDR:
	case IPV6_DSTOPTS:
	{
		struct ipv6_txoptions *opt;

		lock_sock(sk);
		opt = rcu_dereference_protected(np->opt,
						lockdep_sock_is_held(sk));
		len = ipv6_getsockopt_sticky(sk, opt, optname, optval, len);
		release_sock(sk);
		/* check if ipv6_getsockopt_sticky() returns err code */
		if (len < 0)
			return len;
		return put_user(len, optlen);
	}

	case IPV6_RECVHOPOPTS:
		val = np->rxopt.bits.hopopts;
		break;

	case IPV6_2292HOPOPTS:
		val = np->rxopt.bits.ohopopts;
		break;

	case IPV6_RECVDSTOPTS:
		val = np->rxopt.bits.dstopts;
		break;

	case IPV6_2292DSTOPTS:
		val = np->rxopt.bits.odstopts;
		break;

	case IPV6_TCLASS:
		val = np->tclass;
		break;

	case IPV6_RECVTCLASS:
		val = np->rxopt.bits.rxtclass;
		break;

	case IPV6_FLOWINFO:
		val = np->rxopt.bits.rxflow;
		break;

	case IPV6_RECVPATHMTU:
		val = np->rxopt.bits.rxpmtu;
		break;

	case IPV6_PATHMTU:
	{
		struct dst_entry *dst;
		struct ip6_mtuinfo mtuinfo;

		if (len < sizeof(mtuinfo))
			return -EINVAL;

		len = sizeof(mtuinfo);
		memset(&mtuinfo, 0, sizeof(mtuinfo));

		rcu_read_lock();
		dst = __sk_dst_get(sk);
		if (dst)
			mtuinfo.ip6m_mtu = dst_mtu(dst);
		rcu_read_unlock();
		if (!mtuinfo.ip6m_mtu)
			return -ENOTCONN;

		if (put_user(len, optlen))
			return -EFAULT;
		if (copy_to_user(optval, &mtuinfo, len))
			return -EFAULT;

		return 0;
	}

	case IPV6_TRANSPARENT:
		val = inet_sk(sk)->transparent;
		break;

	case IPV6_FREEBIND:
		val = inet_sk(sk)->freebind;
		break;

	case IPV6_RECVORIGDSTADDR:
		val = np->rxopt.bits.rxorigdstaddr;
		break;

	case IPV6_UNICAST_HOPS:
	case IPV6_MULTICAST_HOPS:
	{
		struct dst_entry *dst;

		if (optname == IPV6_UNICAST_HOPS)
			val = np->hop_limit;
		else
			val = np->mcast_hops;

		if (val < 0) {
			rcu_read_lock();
			dst = __sk_dst_get(sk);
			if (dst)
				val = ip6_dst_hoplimit(dst);
			rcu_read_unlock();
		}

		if (val < 0)
			val = sock_net(sk)->ipv6.devconf_all->hop_limit;
		break;
	}

	case IPV6_MULTICAST_LOOP:
		val = np->mc_loop;
		break;

	case IPV6_MULTICAST_IF:
		val = np->mcast_oif;
		break;

	case IPV6_MULTICAST_ALL:
		val = np->mc_all;
		break;

	case IPV6_UNICAST_IF:
		val = (__force int)htonl((__u32) np->ucast_oif);
		break;

	case IPV6_MTU_DISCOVER:
		val = np->pmtudisc;
		break;

	case IPV6_RECVERR:
		val = np->recverr;
		break;

	case IPV6_FLOWINFO_SEND:
		val = np->sndflow;
		break;

	case IPV6_FLOWLABEL_MGR:
	{
		struct in6_flowlabel_req freq;
		int flags;

		if (len < sizeof(freq))
			return -EINVAL;

		if (copy_from_user(&freq, optval, sizeof(freq)))
			return -EFAULT;

		if (freq.flr_action != IPV6_FL_A_GET)
			return -EINVAL;

		len = sizeof(freq);
		flags = freq.flr_flags;

		memset(&freq, 0, sizeof(freq));

		val = ipv6_flowlabel_opt_get(sk, &freq, flags);
		if (val < 0)
			return val;

		if (put_user(len, optlen))
			return -EFAULT;
		if (copy_to_user(optval, &freq, len))
			return -EFAULT;

		return 0;
	}

	case IPV6_ADDR_PREFERENCES:
		val = 0;

		if (np->srcprefs & IPV6_PREFER_SRC_TMP)
			val |= IPV6_PREFER_SRC_TMP;
		else if (np->srcprefs & IPV6_PREFER_SRC_PUBLIC)
			val |= IPV6_PREFER_SRC_PUBLIC;
		else {
			/* XXX: should we return system default? */
			val |= IPV6_PREFER_SRC_PUBTMP_DEFAULT;
		}

		if (np->srcprefs & IPV6_PREFER_SRC_COA)
			val |= IPV6_PREFER_SRC_COA;
		else
			val |= IPV6_PREFER_SRC_HOME;
		break;

	case IPV6_MINHOPCOUNT:
		val = np->min_hopcount;
		break;

	case IPV6_DONTFRAG:
		val = np->dontfrag;
		break;

	case IPV6_AUTOFLOWLABEL:
		val = ip6_autoflowlabel(sock_net(sk), np);
		break;

	case IPV6_RECVFRAGSIZE:
		val = np->rxopt.bits.recvfragsize;
		break;

	case IPV6_ROUTER_ALERT_ISOLATE:
		val = np->rtalert_isolate;
		break;

	default:
		return -ENOPROTOOPT;
	}
	len = min_t(unsigned int, sizeof(int), len);
	if (put_user(len, optlen))
		return -EFAULT;
	if (copy_to_user(optval, &val, len))
		return -EFAULT;
	return 0;
}

int ipv6_getsockopt(struct sock *sk, int level, int optname,
		    char __user *optval, int __user *optlen)
{
	int err;

	if (level == SOL_IP && sk->sk_type != SOCK_RAW)
		return udp_prot.getsockopt(sk, level, optname, optval, optlen);

	if (level != SOL_IPV6)
		return -ENOPROTOOPT;

	err = do_ipv6_getsockopt(sk, level, optname, optval, optlen, 0);
#ifdef CONFIG_NETFILTER
	/* we need to exclude all possible ENOPROTOOPTs except default case */
	if (err == -ENOPROTOOPT && optname != IPV6_2292PKTOPTIONS) {
		int len;

		if (get_user(len, optlen))
			return -EFAULT;

		err = nf_getsockopt(sk, PF_INET6, optname, optval, &len);
		if (err >= 0)
			err = put_user(len, optlen);
	}
#endif
	return err;
}
EXPORT_SYMBOL(ipv6_getsockopt);

#ifdef CONFIG_COMPAT
int compat_ipv6_getsockopt(struct sock *sk, int level, int optname,
			   char __user *optval, int __user *optlen)
{
	int err;

	if (level == SOL_IP && sk->sk_type != SOCK_RAW) {
		if (udp_prot.compat_getsockopt != NULL)
			return udp_prot.compat_getsockopt(sk, level, optname,
							  optval, optlen);
		return udp_prot.getsockopt(sk, level, optname, optval, optlen);
	}

	if (level != SOL_IPV6)
		return -ENOPROTOOPT;

	if (optname == MCAST_MSFILTER)
		return compat_mc_getsockopt(sk, level, optname, optval, optlen,
			ipv6_getsockopt);

	err = do_ipv6_getsockopt(sk, level, optname, optval, optlen,
				 MSG_CMSG_COMPAT);
#ifdef CONFIG_NETFILTER
	/* we need to exclude all possible ENOPROTOOPTs except default case */
	if (err == -ENOPROTOOPT && optname != IPV6_2292PKTOPTIONS) {
		int len;

		if (get_user(len, optlen))
			return -EFAULT;

		err = compat_nf_getsockopt(sk, PF_INET6, optname, optval, &len);
		if (err >= 0)
			err = put_user(len, optlen);
	}
#endif
	return err;
}
EXPORT_SYMBOL(compat_ipv6_getsockopt);
#endif<|MERGE_RESOLUTION|>--- conflicted
+++ resolved
@@ -183,17 +183,6 @@
 					retv = -EBUSY;
 					break;
 				}
-<<<<<<< HEAD
-			} else if (sk->sk_protocol == IPPROTO_TCP) {
-				if (sk->sk_prot != &tcpv6_prot) {
-					retv = -EBUSY;
-					break;
-				}
-				break;
-			} else {
-				break;
-			}
-=======
 			}
 			if (sk->sk_protocol == IPPROTO_TCP &&
 			    sk->sk_prot != &tcpv6_prot) {
@@ -202,7 +191,6 @@
 			}
 			if (sk->sk_protocol != IPPROTO_TCP)
 				break;
->>>>>>> 04d5ce62
 			if (sk->sk_state != TCP_ESTABLISHED) {
 				retv = -ENOTCONN;
 				break;
