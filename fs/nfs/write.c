// SPDX-License-Identifier: GPL-2.0-only
/*
 * linux/fs/nfs/write.c
 *
 * Write file data over NFS.
 *
 * Copyright (C) 1996, 1997, Olaf Kirch <okir@monad.swb.de>
 */

#include <linux/types.h>
#include <linux/slab.h>
#include <linux/mm.h>
#include <linux/pagemap.h>
#include <linux/file.h>
#include <linux/writeback.h>
#include <linux/swap.h>
#include <linux/migrate.h>

#include <linux/sunrpc/clnt.h>
#include <linux/nfs_fs.h>
#include <linux/nfs_mount.h>
#include <linux/nfs_page.h>
#include <linux/backing-dev.h>
#include <linux/export.h>
#include <linux/freezer.h>
#include <linux/wait.h>
#include <linux/iversion.h>
#include <linux/filelock.h>

#include <linux/uaccess.h>
#include <linux/sched/mm.h>

#include "delegation.h"
#include "internal.h"
#include "iostat.h"
#include "nfs4_fs.h"
#include "fscache.h"
#include "pnfs.h"

#include "nfstrace.h"

#define NFSDBG_FACILITY		NFSDBG_PAGECACHE

#define MIN_POOL_WRITE		(32)
#define MIN_POOL_COMMIT		(4)

struct nfs_io_completion {
	void (*complete)(void *data);
	void *data;
	struct kref refcount;
};

/*
 * Local function declarations
 */
static void nfs_redirty_request(struct nfs_page *req);
static const struct rpc_call_ops nfs_commit_ops;
static const struct nfs_pgio_completion_ops nfs_async_write_completion_ops;
static const struct nfs_commit_completion_ops nfs_commit_completion_ops;
static const struct nfs_rw_ops nfs_rw_write_ops;
static void nfs_inode_remove_request(struct nfs_page *req);
static void nfs_clear_request_commit(struct nfs_page *req);
static void nfs_init_cinfo_from_inode(struct nfs_commit_info *cinfo,
				      struct inode *inode);
static struct nfs_page *
nfs_page_search_commits_for_head_request_locked(struct nfs_inode *nfsi,
						struct folio *folio);

static struct kmem_cache *nfs_wdata_cachep;
static mempool_t *nfs_wdata_mempool;
static struct kmem_cache *nfs_cdata_cachep;
static mempool_t *nfs_commit_mempool;

struct nfs_commit_data *nfs_commitdata_alloc(void)
{
	struct nfs_commit_data *p;

	p = kmem_cache_zalloc(nfs_cdata_cachep, nfs_io_gfp_mask());
	if (!p) {
		p = mempool_alloc(nfs_commit_mempool, GFP_NOWAIT);
		if (!p)
			return NULL;
		memset(p, 0, sizeof(*p));
	}
	INIT_LIST_HEAD(&p->pages);
	return p;
}
EXPORT_SYMBOL_GPL(nfs_commitdata_alloc);

void nfs_commit_free(struct nfs_commit_data *p)
{
	mempool_free(p, nfs_commit_mempool);
}
EXPORT_SYMBOL_GPL(nfs_commit_free);

static struct nfs_pgio_header *nfs_writehdr_alloc(void)
{
	struct nfs_pgio_header *p;

	p = kmem_cache_zalloc(nfs_wdata_cachep, nfs_io_gfp_mask());
	if (!p) {
		p = mempool_alloc(nfs_wdata_mempool, GFP_NOWAIT);
		if (!p)
			return NULL;
		memset(p, 0, sizeof(*p));
	}
	p->rw_mode = FMODE_WRITE;
	return p;
}

static void nfs_writehdr_free(struct nfs_pgio_header *hdr)
{
	mempool_free(hdr, nfs_wdata_mempool);
}

static struct nfs_io_completion *nfs_io_completion_alloc(gfp_t gfp_flags)
{
	return kmalloc(sizeof(struct nfs_io_completion), gfp_flags);
}

static void nfs_io_completion_init(struct nfs_io_completion *ioc,
		void (*complete)(void *), void *data)
{
	ioc->complete = complete;
	ioc->data = data;
	kref_init(&ioc->refcount);
}

static void nfs_io_completion_release(struct kref *kref)
{
	struct nfs_io_completion *ioc = container_of(kref,
			struct nfs_io_completion, refcount);
	ioc->complete(ioc->data);
	kfree(ioc);
}

static void nfs_io_completion_get(struct nfs_io_completion *ioc)
{
	if (ioc != NULL)
		kref_get(&ioc->refcount);
}

static void nfs_io_completion_put(struct nfs_io_completion *ioc)
{
	if (ioc != NULL)
		kref_put(&ioc->refcount, nfs_io_completion_release);
}

static void
nfs_page_set_inode_ref(struct nfs_page *req, struct inode *inode)
{
	if (!test_and_set_bit(PG_INODE_REF, &req->wb_flags)) {
		kref_get(&req->wb_kref);
		atomic_long_inc(&NFS_I(inode)->nrequests);
	}
}

static int
nfs_cancel_remove_inode(struct nfs_page *req, struct inode *inode)
{
	int ret;

	if (!test_bit(PG_REMOVE, &req->wb_flags))
		return 0;
	ret = nfs_page_group_lock(req);
	if (ret)
		return ret;
	if (test_and_clear_bit(PG_REMOVE, &req->wb_flags))
		nfs_page_set_inode_ref(req, inode);
	nfs_page_group_unlock(req);
	return 0;
}

static struct nfs_page *nfs_folio_private_request(struct folio *folio)
{
	return folio_get_private(folio);
}

/**
 * nfs_folio_find_private_request - find head request associated with a folio
 * @folio: pointer to folio
 *
 * must be called while holding the inode lock.
 *
 * returns matching head request with reference held, or NULL if not found.
 */
static struct nfs_page *nfs_folio_find_private_request(struct folio *folio)
{
	struct address_space *mapping = folio_file_mapping(folio);
	struct nfs_page *req;

	if (!folio_test_private(folio))
		return NULL;
	spin_lock(&mapping->private_lock);
	req = nfs_folio_private_request(folio);
	if (req) {
		WARN_ON_ONCE(req->wb_head != req);
		kref_get(&req->wb_kref);
	}
	spin_unlock(&mapping->private_lock);
	return req;
}

static struct nfs_page *nfs_folio_find_swap_request(struct folio *folio)
{
	struct inode *inode = folio_file_mapping(folio)->host;
	struct nfs_inode *nfsi = NFS_I(inode);
	struct nfs_page *req = NULL;
	if (!folio_test_swapcache(folio))
		return NULL;
	mutex_lock(&nfsi->commit_mutex);
	if (folio_test_swapcache(folio)) {
		req = nfs_page_search_commits_for_head_request_locked(nfsi,
								      folio);
		if (req) {
			WARN_ON_ONCE(req->wb_head != req);
			kref_get(&req->wb_kref);
		}
	}
	mutex_unlock(&nfsi->commit_mutex);
	return req;
}

/**
 * nfs_folio_find_head_request - find head request associated with a folio
 * @folio: pointer to folio
 *
 * returns matching head request with reference held, or NULL if not found.
 */
static struct nfs_page *nfs_folio_find_head_request(struct folio *folio)
{
	struct nfs_page *req;

	req = nfs_folio_find_private_request(folio);
	if (!req)
		req = nfs_folio_find_swap_request(folio);
	return req;
}

static struct nfs_page *nfs_folio_find_and_lock_request(struct folio *folio)
{
	struct inode *inode = folio_file_mapping(folio)->host;
	struct nfs_page *req, *head;
	int ret;

	for (;;) {
		req = nfs_folio_find_head_request(folio);
		if (!req)
			return req;
		head = nfs_page_group_lock_head(req);
		if (head != req)
			nfs_release_request(req);
		if (IS_ERR(head))
			return head;
		ret = nfs_cancel_remove_inode(head, inode);
		if (ret < 0) {
			nfs_unlock_and_release_request(head);
			return ERR_PTR(ret);
		}
		/* Ensure that nobody removed the request before we locked it */
		if (head == nfs_folio_private_request(folio))
			break;
		if (folio_test_swapcache(folio))
			break;
		nfs_unlock_and_release_request(head);
	}
	return head;
}

/* Adjust the file length if we're writing beyond the end */
static void nfs_grow_file(struct folio *folio, unsigned int offset,
			  unsigned int count)
{
	struct inode *inode = folio_file_mapping(folio)->host;
	loff_t end, i_size;
	pgoff_t end_index;

	spin_lock(&inode->i_lock);
	i_size = i_size_read(inode);
	end_index = ((i_size - 1) >> folio_shift(folio)) << folio_order(folio);
	if (i_size > 0 && folio_index(folio) < end_index)
		goto out;
	end = folio_file_pos(folio) + (loff_t)offset + (loff_t)count;
	if (i_size >= end)
		goto out;
	trace_nfs_size_grow(inode, end);
	i_size_write(inode, end);
	NFS_I(inode)->cache_validity &= ~NFS_INO_INVALID_SIZE;
	nfs_inc_stats(inode, NFSIOS_EXTENDWRITE);
out:
	spin_unlock(&inode->i_lock);
	nfs_fscache_invalidate(inode, 0);
}

/* A writeback failed: mark the page as bad, and invalidate the page cache */
static void nfs_set_pageerror(struct address_space *mapping)
{
	struct inode *inode = mapping->host;

	nfs_zap_mapping(mapping->host, mapping);
	/* Force file size revalidation */
	spin_lock(&inode->i_lock);
	nfs_set_cache_invalid(inode, NFS_INO_REVAL_FORCED |
					     NFS_INO_INVALID_CHANGE |
					     NFS_INO_INVALID_SIZE);
	spin_unlock(&inode->i_lock);
}

static void nfs_mapping_set_error(struct folio *folio, int error)
{
	struct address_space *mapping = folio_file_mapping(folio);

	folio_set_error(folio);
	filemap_set_wb_err(mapping, error);
	if (mapping->host)
		errseq_set(&mapping->host->i_sb->s_wb_err,
			   error == -ENOSPC ? -ENOSPC : -EIO);
	nfs_set_pageerror(mapping);
}

/*
 * nfs_page_group_search_locked
 * @head - head request of page group
 * @page_offset - offset into page
 *
 * Search page group with head @head to find a request that contains the
 * page offset @page_offset.
 *
 * Returns a pointer to the first matching nfs request, or NULL if no
 * match is found.
 *
 * Must be called with the page group lock held
 */
static struct nfs_page *
nfs_page_group_search_locked(struct nfs_page *head, unsigned int page_offset)
{
	struct nfs_page *req;

	req = head;
	do {
		if (page_offset >= req->wb_pgbase &&
		    page_offset < (req->wb_pgbase + req->wb_bytes))
			return req;

		req = req->wb_this_page;
	} while (req != head);

	return NULL;
}

/*
 * nfs_page_group_covers_page
 * @head - head request of page group
 *
 * Return true if the page group with head @head covers the whole page,
 * returns false otherwise
 */
static bool nfs_page_group_covers_page(struct nfs_page *req)
{
	unsigned int len = nfs_folio_length(nfs_page_to_folio(req));
	struct nfs_page *tmp;
	unsigned int pos = 0;

	nfs_page_group_lock(req);

	for (;;) {
		tmp = nfs_page_group_search_locked(req->wb_head, pos);
		if (!tmp)
			break;
		pos = tmp->wb_pgbase + tmp->wb_bytes;
	}

	nfs_page_group_unlock(req);
	return pos >= len;
}

/* We can set the PG_uptodate flag if we see that a write request
 * covers the full page.
 */
static void nfs_mark_uptodate(struct nfs_page *req)
{
	struct folio *folio = nfs_page_to_folio(req);

	if (folio_test_uptodate(folio))
		return;
	if (!nfs_page_group_covers_page(req))
		return;
	folio_mark_uptodate(folio);
}

static int wb_priority(struct writeback_control *wbc)
{
	int ret = 0;

	if (wbc->sync_mode == WB_SYNC_ALL)
		ret = FLUSH_COND_STABLE;
	return ret;
}

/*
 * NFS congestion control
 */

int nfs_congestion_kb;

#define NFS_CONGESTION_ON_THRESH 	(nfs_congestion_kb >> (PAGE_SHIFT-10))
#define NFS_CONGESTION_OFF_THRESH	\
	(NFS_CONGESTION_ON_THRESH - (NFS_CONGESTION_ON_THRESH >> 2))

static void nfs_folio_set_writeback(struct folio *folio)
{
	struct nfs_server *nfss = NFS_SERVER(folio_file_mapping(folio)->host);

	folio_start_writeback(folio);
	if (atomic_long_inc_return(&nfss->writeback) > NFS_CONGESTION_ON_THRESH)
		nfss->write_congested = 1;
}

static void nfs_folio_end_writeback(struct folio *folio)
{
	struct nfs_server *nfss = NFS_SERVER(folio_file_mapping(folio)->host);

	folio_end_writeback(folio);
	if (atomic_long_dec_return(&nfss->writeback) <
	    NFS_CONGESTION_OFF_THRESH)
		nfss->write_congested = 0;
}

static void nfs_page_end_writeback(struct nfs_page *req)
{
	if (nfs_page_group_sync_on_bit(req, PG_WB_END)) {
		nfs_unlock_request(req);
		nfs_folio_end_writeback(nfs_page_to_folio(req));
	} else
		nfs_unlock_request(req);
}

/*
 * nfs_destroy_unlinked_subrequests - destroy recently unlinked subrequests
 *
 * @destroy_list - request list (using wb_this_page) terminated by @old_head
 * @old_head - the old head of the list
 *
 * All subrequests must be locked and removed from all lists, so at this point
 * they are only "active" in this function, and possibly in nfs_wait_on_request
 * with a reference held by some other context.
 */
static void
nfs_destroy_unlinked_subrequests(struct nfs_page *destroy_list,
				 struct nfs_page *old_head,
				 struct inode *inode)
{
	while (destroy_list) {
		struct nfs_page *subreq = destroy_list;

		destroy_list = (subreq->wb_this_page == old_head) ?
				   NULL : subreq->wb_this_page;

		/* Note: lock subreq in order to change subreq->wb_head */
		nfs_page_set_headlock(subreq);
		WARN_ON_ONCE(old_head != subreq->wb_head);

		/* make sure old group is not used */
		subreq->wb_this_page = subreq;
		subreq->wb_head = subreq;

		clear_bit(PG_REMOVE, &subreq->wb_flags);

		/* Note: races with nfs_page_group_destroy() */
		if (!kref_read(&subreq->wb_kref)) {
			/* Check if we raced with nfs_page_group_destroy() */
			if (test_and_clear_bit(PG_TEARDOWN, &subreq->wb_flags)) {
				nfs_page_clear_headlock(subreq);
				nfs_free_request(subreq);
			} else
				nfs_page_clear_headlock(subreq);
			continue;
		}
		nfs_page_clear_headlock(subreq);

		nfs_release_request(old_head);

		if (test_and_clear_bit(PG_INODE_REF, &subreq->wb_flags)) {
			nfs_release_request(subreq);
			atomic_long_dec(&NFS_I(inode)->nrequests);
		}

		/* subreq is now totally disconnected from page group or any
		 * write / commit lists. last chance to wake any waiters */
		nfs_unlock_and_release_request(subreq);
	}
}

/*
 * nfs_join_page_group - destroy subrequests of the head req
 * @head: the page used to lookup the "page group" of nfs_page structures
 * @inode: Inode to which the request belongs.
 *
 * This function joins all sub requests to the head request by first
 * locking all requests in the group, cancelling any pending operations
 * and finally updating the head request to cover the whole range covered by
 * the (former) group.  All subrequests are removed from any write or commit
 * lists, unlinked from the group and destroyed.
 */
void
nfs_join_page_group(struct nfs_page *head, struct inode *inode)
{
	struct nfs_page *subreq;
	struct nfs_page *destroy_list = NULL;
	unsigned int pgbase, off, bytes;

	pgbase = head->wb_pgbase;
	bytes = head->wb_bytes;
	off = head->wb_offset;
	for (subreq = head->wb_this_page; subreq != head;
			subreq = subreq->wb_this_page) {
		/* Subrequests should always form a contiguous range */
		if (pgbase > subreq->wb_pgbase) {
			off -= pgbase - subreq->wb_pgbase;
			bytes += pgbase - subreq->wb_pgbase;
			pgbase = subreq->wb_pgbase;
		}
		bytes = max(subreq->wb_pgbase + subreq->wb_bytes
				- pgbase, bytes);
	}

	/* Set the head request's range to cover the former page group */
	head->wb_pgbase = pgbase;
	head->wb_bytes = bytes;
	head->wb_offset = off;

	/* Now that all requests are locked, make sure they aren't on any list.
	 * Commit list removal accounting is done after locks are dropped */
	subreq = head;
	do {
		nfs_clear_request_commit(subreq);
		subreq = subreq->wb_this_page;
	} while (subreq != head);

	/* unlink subrequests from head, destroy them later */
	if (head->wb_this_page != head) {
		/* destroy list will be terminated by head */
		destroy_list = head->wb_this_page;
		head->wb_this_page = head;
	}

	nfs_destroy_unlinked_subrequests(destroy_list, head, inode);
}

/*
 * nfs_lock_and_join_requests - join all subreqs to the head req
 * @folio: the folio used to lookup the "page group" of nfs_page structures
 *
 * This function joins all sub requests to the head request by first
 * locking all requests in the group, cancelling any pending operations
 * and finally updating the head request to cover the whole range covered by
 * the (former) group.  All subrequests are removed from any write or commit
 * lists, unlinked from the group and destroyed.
 *
 * Returns a locked, referenced pointer to the head request - which after
 * this call is guaranteed to be the only request associated with the page.
 * Returns NULL if no requests are found for @folio, or a ERR_PTR if an
 * error was encountered.
 */
static struct nfs_page *nfs_lock_and_join_requests(struct folio *folio)
{
	struct inode *inode = folio_file_mapping(folio)->host;
	struct nfs_page *head;
	int ret;

	/*
	 * A reference is taken only on the head request which acts as a
	 * reference to the whole page group - the group will not be destroyed
	 * until the head reference is released.
	 */
	head = nfs_folio_find_and_lock_request(folio);
	if (IS_ERR_OR_NULL(head))
		return head;

	/* lock each request in the page group */
	ret = nfs_page_group_lock_subrequests(head);
	if (ret < 0) {
		nfs_unlock_and_release_request(head);
		return ERR_PTR(ret);
	}

	nfs_join_page_group(head, inode);

	return head;
}

static void nfs_write_error(struct nfs_page *req, int error)
{
	trace_nfs_write_error(nfs_page_to_inode(req), req, error);
	nfs_mapping_set_error(nfs_page_to_folio(req), error);
	nfs_inode_remove_request(req);
	nfs_page_end_writeback(req);
	nfs_release_request(req);
}

/*
 * Find an associated nfs write request, and prepare to flush it out
 * May return an error if the user signalled nfs_wait_on_request().
 */
static int nfs_page_async_flush(struct folio *folio,
				struct writeback_control *wbc,
				struct nfs_pageio_descriptor *pgio)
{
	struct nfs_page *req;
	int ret = 0;

	req = nfs_lock_and_join_requests(folio);
	if (!req)
		goto out;
	ret = PTR_ERR(req);
	if (IS_ERR(req))
		goto out;

	nfs_folio_set_writeback(folio);
	WARN_ON_ONCE(test_bit(PG_CLEAN, &req->wb_flags));

	/* If there is a fatal error that covers this write, just exit */
	ret = pgio->pg_error;
	if (nfs_error_is_fatal_on_server(ret))
		goto out_launder;

	ret = 0;
	if (!nfs_pageio_add_request(pgio, req)) {
		ret = pgio->pg_error;
		/*
		 * Remove the problematic req upon fatal errors on the server
		 */
		if (nfs_error_is_fatal_on_server(ret))
			goto out_launder;
		if (wbc->sync_mode == WB_SYNC_NONE)
			ret = AOP_WRITEPAGE_ACTIVATE;
		folio_redirty_for_writepage(wbc, folio);
		nfs_redirty_request(req);
		pgio->pg_error = 0;
	} else
		nfs_add_stats(folio_file_mapping(folio)->host,
			      NFSIOS_WRITEPAGES, 1);
out:
	return ret;
out_launder:
	nfs_write_error(req, ret);
	return 0;
}

static int nfs_do_writepage(struct folio *folio, struct writeback_control *wbc,
			    struct nfs_pageio_descriptor *pgio)
{
	nfs_pageio_cond_complete(pgio, folio_index(folio));
	return nfs_page_async_flush(folio, wbc, pgio);
}

/*
 * Write an mmapped page to the server.
 */
static int nfs_writepage_locked(struct folio *folio,
				struct writeback_control *wbc)
{
	struct nfs_pageio_descriptor pgio;
	struct inode *inode = folio_file_mapping(folio)->host;
	int err;

	if (wbc->sync_mode == WB_SYNC_NONE &&
	    NFS_SERVER(inode)->write_congested)
		return AOP_WRITEPAGE_ACTIVATE;

	nfs_inc_stats(inode, NFSIOS_VFSWRITEPAGE);
	nfs_pageio_init_write(&pgio, inode, 0, false,
			      &nfs_async_write_completion_ops);
	err = nfs_do_writepage(folio, wbc, &pgio);
	pgio.pg_error = 0;
	nfs_pageio_complete(&pgio);
	return err;
}

int nfs_writepage(struct page *page, struct writeback_control *wbc)
{
	struct folio *folio = page_folio(page);
	int ret;

	ret = nfs_writepage_locked(folio, wbc);
	if (ret != AOP_WRITEPAGE_ACTIVATE)
		unlock_page(page);
	return ret;
}

<<<<<<< HEAD
static int nfs_writepages_callback(struct page *page,
				   struct writeback_control *wbc, void *data)
=======
static int nfs_writepages_callback(struct folio *folio,
		struct writeback_control *wbc, void *data)
>>>>>>> f9366f4c
{
	struct folio *folio = page_folio(page);
	int ret;

<<<<<<< HEAD
	ret = nfs_do_writepage(folio, wbc, data);
=======
	ret = nfs_do_writepage(&folio->page, wbc, data);
>>>>>>> f9366f4c
	if (ret != AOP_WRITEPAGE_ACTIVATE)
		folio_unlock(folio);
	return ret;
}

static void nfs_io_completion_commit(void *inode)
{
	nfs_commit_inode(inode, 0);
}

int nfs_writepages(struct address_space *mapping, struct writeback_control *wbc)
{
	struct inode *inode = mapping->host;
	struct nfs_pageio_descriptor pgio;
	struct nfs_io_completion *ioc = NULL;
	unsigned int mntflags = NFS_SERVER(inode)->flags;
	int priority = 0;
	int err;

	if (wbc->sync_mode == WB_SYNC_NONE &&
	    NFS_SERVER(inode)->write_congested)
		return 0;

	nfs_inc_stats(inode, NFSIOS_VFSWRITEPAGES);

	if (!(mntflags & NFS_MOUNT_WRITE_EAGER) || wbc->for_kupdate ||
	    wbc->for_background || wbc->for_sync || wbc->for_reclaim) {
		ioc = nfs_io_completion_alloc(GFP_KERNEL);
		if (ioc)
			nfs_io_completion_init(ioc, nfs_io_completion_commit,
					       inode);
		priority = wb_priority(wbc);
	}

	do {
		nfs_pageio_init_write(&pgio, inode, priority, false,
				      &nfs_async_write_completion_ops);
		pgio.pg_io_completion = ioc;
		err = write_cache_pages(mapping, wbc, nfs_writepages_callback,
					&pgio);
		pgio.pg_error = 0;
		nfs_pageio_complete(&pgio);
	} while (err < 0 && !nfs_error_is_fatal(err));
	nfs_io_completion_put(ioc);

	if (err < 0)
		goto out_err;
	return 0;
out_err:
	return err;
}

/*
 * Insert a write request into an inode
 */
static void nfs_inode_add_request(struct nfs_page *req)
{
	struct folio *folio = nfs_page_to_folio(req);
	struct address_space *mapping = folio_file_mapping(folio);
	struct nfs_inode *nfsi = NFS_I(mapping->host);

	WARN_ON_ONCE(req->wb_this_page != req);

	/* Lock the request! */
	nfs_lock_request(req);

	/*
	 * Swap-space should not get truncated. Hence no need to plug the race
	 * with invalidate/truncate.
	 */
	spin_lock(&mapping->private_lock);
	if (likely(!folio_test_swapcache(folio))) {
		set_bit(PG_MAPPED, &req->wb_flags);
		folio_set_private(folio);
		folio->private = req;
	}
	spin_unlock(&mapping->private_lock);
	atomic_long_inc(&nfsi->nrequests);
	/* this a head request for a page group - mark it as having an
	 * extra reference so sub groups can follow suit.
	 * This flag also informs pgio layer when to bump nrequests when
	 * adding subrequests. */
	WARN_ON(test_and_set_bit(PG_INODE_REF, &req->wb_flags));
	kref_get(&req->wb_kref);
}

/*
 * Remove a write request from an inode
 */
static void nfs_inode_remove_request(struct nfs_page *req)
{
	if (nfs_page_group_sync_on_bit(req, PG_REMOVE)) {
		struct folio *folio = nfs_page_to_folio(req->wb_head);
		struct address_space *mapping = folio_file_mapping(folio);

		spin_lock(&mapping->private_lock);
		if (likely(folio && !folio_test_swapcache(folio))) {
			folio->private = NULL;
			folio_clear_private(folio);
			clear_bit(PG_MAPPED, &req->wb_head->wb_flags);
		}
		spin_unlock(&mapping->private_lock);
	}

	if (test_and_clear_bit(PG_INODE_REF, &req->wb_flags)) {
		nfs_release_request(req);
		atomic_long_dec(&NFS_I(nfs_page_to_inode(req))->nrequests);
	}
}

static void nfs_mark_request_dirty(struct nfs_page *req)
{
	struct folio *folio = nfs_page_to_folio(req);
	if (folio)
		filemap_dirty_folio(folio_mapping(folio), folio);
}

/*
 * nfs_page_search_commits_for_head_request_locked
 *
 * Search through commit lists on @inode for the head request for @folio.
 * Must be called while holding the inode (which is cinfo) lock.
 *
 * Returns the head request if found, or NULL if not found.
 */
static struct nfs_page *
nfs_page_search_commits_for_head_request_locked(struct nfs_inode *nfsi,
						struct folio *folio)
{
	struct nfs_page *freq, *t;
	struct nfs_commit_info cinfo;
	struct inode *inode = &nfsi->vfs_inode;

	nfs_init_cinfo_from_inode(&cinfo, inode);

	/* search through pnfs commit lists */
	freq = pnfs_search_commit_reqs(inode, &cinfo, folio);
	if (freq)
		return freq->wb_head;

	/* Linearly search the commit list for the correct request */
	list_for_each_entry_safe(freq, t, &cinfo.mds->list, wb_list) {
		if (nfs_page_to_folio(freq) == folio)
			return freq->wb_head;
	}

	return NULL;
}

/**
 * nfs_request_add_commit_list_locked - add request to a commit list
 * @req: pointer to a struct nfs_page
 * @dst: commit list head
 * @cinfo: holds list lock and accounting info
 *
 * This sets the PG_CLEAN bit, updates the cinfo count of
 * number of outstanding requests requiring a commit as well as
 * the MM page stats.
 *
 * The caller must hold NFS_I(cinfo->inode)->commit_mutex, and the
 * nfs_page lock.
 */
void
nfs_request_add_commit_list_locked(struct nfs_page *req, struct list_head *dst,
			    struct nfs_commit_info *cinfo)
{
	set_bit(PG_CLEAN, &req->wb_flags);
	nfs_list_add_request(req, dst);
	atomic_long_inc(&cinfo->mds->ncommit);
}
EXPORT_SYMBOL_GPL(nfs_request_add_commit_list_locked);

/**
 * nfs_request_add_commit_list - add request to a commit list
 * @req: pointer to a struct nfs_page
 * @cinfo: holds list lock and accounting info
 *
 * This sets the PG_CLEAN bit, updates the cinfo count of
 * number of outstanding requests requiring a commit as well as
 * the MM page stats.
 *
 * The caller must _not_ hold the cinfo->lock, but must be
 * holding the nfs_page lock.
 */
void
nfs_request_add_commit_list(struct nfs_page *req, struct nfs_commit_info *cinfo)
{
	mutex_lock(&NFS_I(cinfo->inode)->commit_mutex);
	nfs_request_add_commit_list_locked(req, &cinfo->mds->list, cinfo);
	mutex_unlock(&NFS_I(cinfo->inode)->commit_mutex);
	nfs_folio_mark_unstable(nfs_page_to_folio(req), cinfo);
}
EXPORT_SYMBOL_GPL(nfs_request_add_commit_list);

/**
 * nfs_request_remove_commit_list - Remove request from a commit list
 * @req: pointer to a nfs_page
 * @cinfo: holds list lock and accounting info
 *
 * This clears the PG_CLEAN bit, and updates the cinfo's count of
 * number of outstanding requests requiring a commit
 * It does not update the MM page stats.
 *
 * The caller _must_ hold the cinfo->lock and the nfs_page lock.
 */
void
nfs_request_remove_commit_list(struct nfs_page *req,
			       struct nfs_commit_info *cinfo)
{
	if (!test_and_clear_bit(PG_CLEAN, &(req)->wb_flags))
		return;
	nfs_list_remove_request(req);
	atomic_long_dec(&cinfo->mds->ncommit);
}
EXPORT_SYMBOL_GPL(nfs_request_remove_commit_list);

static void nfs_init_cinfo_from_inode(struct nfs_commit_info *cinfo,
				      struct inode *inode)
{
	cinfo->inode = inode;
	cinfo->mds = &NFS_I(inode)->commit_info;
	cinfo->ds = pnfs_get_ds_info(inode);
	cinfo->dreq = NULL;
	cinfo->completion_ops = &nfs_commit_completion_ops;
}

void nfs_init_cinfo(struct nfs_commit_info *cinfo,
		    struct inode *inode,
		    struct nfs_direct_req *dreq)
{
	if (dreq)
		nfs_init_cinfo_from_dreq(cinfo, dreq);
	else
		nfs_init_cinfo_from_inode(cinfo, inode);
}
EXPORT_SYMBOL_GPL(nfs_init_cinfo);

/*
 * Add a request to the inode's commit list.
 */
void
nfs_mark_request_commit(struct nfs_page *req, struct pnfs_layout_segment *lseg,
			struct nfs_commit_info *cinfo, u32 ds_commit_idx)
{
	if (pnfs_mark_request_commit(req, lseg, cinfo, ds_commit_idx))
		return;
	nfs_request_add_commit_list(req, cinfo);
}

static void nfs_folio_clear_commit(struct folio *folio)
{
	if (folio) {
		long nr = folio_nr_pages(folio);

		node_stat_mod_folio(folio, NR_WRITEBACK, -nr);
		wb_stat_mod(&inode_to_bdi(folio_file_mapping(folio)->host)->wb,
			    WB_WRITEBACK, -nr);
	}
}

/* Called holding the request lock on @req */
static void
nfs_clear_request_commit(struct nfs_page *req)
{
	if (test_bit(PG_CLEAN, &req->wb_flags)) {
		struct nfs_open_context *ctx = nfs_req_openctx(req);
		struct inode *inode = d_inode(ctx->dentry);
		struct nfs_commit_info cinfo;

		nfs_init_cinfo_from_inode(&cinfo, inode);
		mutex_lock(&NFS_I(inode)->commit_mutex);
		if (!pnfs_clear_request_commit(req, &cinfo)) {
			nfs_request_remove_commit_list(req, &cinfo);
		}
		mutex_unlock(&NFS_I(inode)->commit_mutex);
		nfs_folio_clear_commit(nfs_page_to_folio(req));
	}
}

int nfs_write_need_commit(struct nfs_pgio_header *hdr)
{
	if (hdr->verf.committed == NFS_DATA_SYNC)
		return hdr->lseg == NULL;
	return hdr->verf.committed != NFS_FILE_SYNC;
}

static void nfs_async_write_init(struct nfs_pgio_header *hdr)
{
	nfs_io_completion_get(hdr->io_completion);
}

static void nfs_write_completion(struct nfs_pgio_header *hdr)
{
	struct nfs_commit_info cinfo;
	unsigned long bytes = 0;

	if (test_bit(NFS_IOHDR_REDO, &hdr->flags))
		goto out;
	nfs_init_cinfo_from_inode(&cinfo, hdr->inode);
	while (!list_empty(&hdr->pages)) {
		struct nfs_page *req = nfs_list_entry(hdr->pages.next);

		bytes += req->wb_bytes;
		nfs_list_remove_request(req);
		if (test_bit(NFS_IOHDR_ERROR, &hdr->flags) &&
		    (hdr->good_bytes < bytes)) {
			trace_nfs_comp_error(hdr->inode, req, hdr->error);
			nfs_mapping_set_error(nfs_page_to_folio(req),
					      hdr->error);
			goto remove_req;
		}
		if (nfs_write_need_commit(hdr)) {
			/* Reset wb_nio, since the write was successful. */
			req->wb_nio = 0;
			memcpy(&req->wb_verf, &hdr->verf.verifier, sizeof(req->wb_verf));
			nfs_mark_request_commit(req, hdr->lseg, &cinfo,
				hdr->pgio_mirror_idx);
			goto next;
		}
remove_req:
		nfs_inode_remove_request(req);
next:
		nfs_page_end_writeback(req);
		nfs_release_request(req);
	}
out:
	nfs_io_completion_put(hdr->io_completion);
	hdr->release(hdr);
}

unsigned long
nfs_reqs_to_commit(struct nfs_commit_info *cinfo)
{
	return atomic_long_read(&cinfo->mds->ncommit);
}

/* NFS_I(cinfo->inode)->commit_mutex held by caller */
int
nfs_scan_commit_list(struct list_head *src, struct list_head *dst,
		     struct nfs_commit_info *cinfo, int max)
{
	struct nfs_page *req, *tmp;
	int ret = 0;

	list_for_each_entry_safe(req, tmp, src, wb_list) {
		kref_get(&req->wb_kref);
		if (!nfs_lock_request(req)) {
			nfs_release_request(req);
			continue;
		}
		nfs_request_remove_commit_list(req, cinfo);
		clear_bit(PG_COMMIT_TO_DS, &req->wb_flags);
		nfs_list_add_request(req, dst);
		ret++;
		if ((ret == max) && !cinfo->dreq)
			break;
		cond_resched();
	}
	return ret;
}
EXPORT_SYMBOL_GPL(nfs_scan_commit_list);

/*
 * nfs_scan_commit - Scan an inode for commit requests
 * @inode: NFS inode to scan
 * @dst: mds destination list
 * @cinfo: mds and ds lists of reqs ready to commit
 *
 * Moves requests from the inode's 'commit' request list.
 * The requests are *not* checked to ensure that they form a contiguous set.
 */
int
nfs_scan_commit(struct inode *inode, struct list_head *dst,
		struct nfs_commit_info *cinfo)
{
	int ret = 0;

	if (!atomic_long_read(&cinfo->mds->ncommit))
		return 0;
	mutex_lock(&NFS_I(cinfo->inode)->commit_mutex);
	if (atomic_long_read(&cinfo->mds->ncommit) > 0) {
		const int max = INT_MAX;

		ret = nfs_scan_commit_list(&cinfo->mds->list, dst,
					   cinfo, max);
		ret += pnfs_scan_commit_lists(inode, cinfo, max - ret);
	}
	mutex_unlock(&NFS_I(cinfo->inode)->commit_mutex);
	return ret;
}

/*
 * Search for an existing write request, and attempt to update
 * it to reflect a new dirty region on a given page.
 *
 * If the attempt fails, then the existing request is flushed out
 * to disk.
 */
static struct nfs_page *nfs_try_to_update_request(struct folio *folio,
						  unsigned int offset,
						  unsigned int bytes)
{
	struct nfs_page *req;
	unsigned int rqend;
	unsigned int end;
	int error;

	end = offset + bytes;

	req = nfs_lock_and_join_requests(folio);
	if (IS_ERR_OR_NULL(req))
		return req;

	rqend = req->wb_offset + req->wb_bytes;
	/*
	 * Tell the caller to flush out the request if
	 * the offsets are non-contiguous.
	 * Note: nfs_flush_incompatible() will already
	 * have flushed out requests having wrong owners.
	 */
	if (offset > rqend || end < req->wb_offset)
		goto out_flushme;

	/* Okay, the request matches. Update the region */
	if (offset < req->wb_offset) {
		req->wb_offset = offset;
		req->wb_pgbase = offset;
	}
	if (end > rqend)
		req->wb_bytes = end - req->wb_offset;
	else
		req->wb_bytes = rqend - req->wb_offset;
	req->wb_nio = 0;
	return req;
out_flushme:
	/*
	 * Note: we mark the request dirty here because
	 * nfs_lock_and_join_requests() cannot preserve
	 * commit flags, so we have to replay the write.
	 */
	nfs_mark_request_dirty(req);
	nfs_unlock_and_release_request(req);
	error = nfs_wb_folio(folio_file_mapping(folio)->host, folio);
	return (error < 0) ? ERR_PTR(error) : NULL;
}

/*
 * Try to update an existing write request, or create one if there is none.
 *
 * Note: Should always be called with the Page Lock held to prevent races
 * if we have to add a new request. Also assumes that the caller has
 * already called nfs_flush_incompatible() if necessary.
 */
static struct nfs_page *nfs_setup_write_request(struct nfs_open_context *ctx,
						struct folio *folio,
						unsigned int offset,
						unsigned int bytes)
{
	struct nfs_page *req;

	req = nfs_try_to_update_request(folio, offset, bytes);
	if (req != NULL)
		goto out;
	req = nfs_page_create_from_folio(ctx, folio, offset, bytes);
	if (IS_ERR(req))
		goto out;
	nfs_inode_add_request(req);
out:
	return req;
}

static int nfs_writepage_setup(struct nfs_open_context *ctx,
			       struct folio *folio, unsigned int offset,
			       unsigned int count)
{
	struct nfs_page *req;

	req = nfs_setup_write_request(ctx, folio, offset, count);
	if (IS_ERR(req))
		return PTR_ERR(req);
	/* Update file length */
	nfs_grow_file(folio, offset, count);
	nfs_mark_uptodate(req);
	nfs_mark_request_dirty(req);
	nfs_unlock_and_release_request(req);
	return 0;
}

int nfs_flush_incompatible(struct file *file, struct folio *folio)
{
	struct nfs_open_context *ctx = nfs_file_open_context(file);
	struct nfs_lock_context *l_ctx;
	struct file_lock_context *flctx = locks_inode_context(file_inode(file));
	struct nfs_page	*req;
	int do_flush, status;
	/*
	 * Look for a request corresponding to this page. If there
	 * is one, and it belongs to another file, we flush it out
	 * before we try to copy anything into the page. Do this
	 * due to the lack of an ACCESS-type call in NFSv2.
	 * Also do the same if we find a request from an existing
	 * dropped page.
	 */
	do {
		req = nfs_folio_find_head_request(folio);
		if (req == NULL)
			return 0;
		l_ctx = req->wb_lock_context;
		do_flush = nfs_page_to_folio(req) != folio ||
			   !nfs_match_open_context(nfs_req_openctx(req), ctx);
		if (l_ctx && flctx &&
		    !(list_empty_careful(&flctx->flc_posix) &&
		      list_empty_careful(&flctx->flc_flock))) {
			do_flush |= l_ctx->lockowner != current->files;
		}
		nfs_release_request(req);
		if (!do_flush)
			return 0;
		status = nfs_wb_folio(folio_file_mapping(folio)->host, folio);
	} while (status == 0);
	return status;
}

/*
 * Avoid buffered writes when a open context credential's key would
 * expire soon.
 *
 * Returns -EACCES if the key will expire within RPC_KEY_EXPIRE_FAIL.
 *
 * Return 0 and set a credential flag which triggers the inode to flush
 * and performs  NFS_FILE_SYNC writes if the key will expired within
 * RPC_KEY_EXPIRE_TIMEO.
 */
int
nfs_key_timeout_notify(struct file *filp, struct inode *inode)
{
	struct nfs_open_context *ctx = nfs_file_open_context(filp);

	if (nfs_ctx_key_to_expire(ctx, inode) &&
	    !rcu_access_pointer(ctx->ll_cred))
		/* Already expired! */
		return -EACCES;
	return 0;
}

/*
 * Test if the open context credential key is marked to expire soon.
 */
bool nfs_ctx_key_to_expire(struct nfs_open_context *ctx, struct inode *inode)
{
	struct rpc_auth *auth = NFS_SERVER(inode)->client->cl_auth;
	struct rpc_cred *cred, *new, *old = NULL;
	struct auth_cred acred = {
		.cred = ctx->cred,
	};
	bool ret = false;

	rcu_read_lock();
	cred = rcu_dereference(ctx->ll_cred);
	if (cred && !(cred->cr_ops->crkey_timeout &&
		      cred->cr_ops->crkey_timeout(cred)))
		goto out;
	rcu_read_unlock();

	new = auth->au_ops->lookup_cred(auth, &acred, 0);
	if (new == cred) {
		put_rpccred(new);
		return true;
	}
	if (IS_ERR_OR_NULL(new)) {
		new = NULL;
		ret = true;
	} else if (new->cr_ops->crkey_timeout &&
		   new->cr_ops->crkey_timeout(new))
		ret = true;

	rcu_read_lock();
	old = rcu_dereference_protected(xchg(&ctx->ll_cred,
					     RCU_INITIALIZER(new)), 1);
out:
	rcu_read_unlock();
	put_rpccred(old);
	return ret;
}

/*
 * If the page cache is marked as unsafe or invalid, then we can't rely on
 * the PageUptodate() flag. In this case, we will need to turn off
 * write optimisations that depend on the page contents being correct.
 */
static bool nfs_folio_write_uptodate(struct folio *folio, unsigned int pagelen)
{
	struct inode *inode = folio_file_mapping(folio)->host;
	struct nfs_inode *nfsi = NFS_I(inode);

	if (nfs_have_delegated_attributes(inode))
		goto out;
	if (nfsi->cache_validity &
	    (NFS_INO_INVALID_CHANGE | NFS_INO_INVALID_SIZE))
		return false;
	smp_rmb();
	if (test_bit(NFS_INO_INVALIDATING, &nfsi->flags) && pagelen != 0)
		return false;
out:
	if (nfsi->cache_validity & NFS_INO_INVALID_DATA && pagelen != 0)
		return false;
	return folio_test_uptodate(folio) != 0;
}

static bool
is_whole_file_wrlock(struct file_lock *fl)
{
	return fl->fl_start == 0 && fl->fl_end == OFFSET_MAX &&
			fl->fl_type == F_WRLCK;
}

/* If we know the page is up to date, and we're not using byte range locks (or
 * if we have the whole file locked for writing), it may be more efficient to
 * extend the write to cover the entire page in order to avoid fragmentation
 * inefficiencies.
 *
 * If the file is opened for synchronous writes then we can just skip the rest
 * of the checks.
 */
static int nfs_can_extend_write(struct file *file, struct folio *folio,
				unsigned int pagelen)
{
	struct inode *inode = file_inode(file);
	struct file_lock_context *flctx = locks_inode_context(inode);
	struct file_lock *fl;
	int ret;

	if (file->f_flags & O_DSYNC)
		return 0;
	if (!nfs_folio_write_uptodate(folio, pagelen))
		return 0;
	if (NFS_PROTO(inode)->have_delegation(inode, FMODE_WRITE))
		return 1;
	if (!flctx || (list_empty_careful(&flctx->flc_flock) &&
		       list_empty_careful(&flctx->flc_posix)))
		return 1;

	/* Check to see if there are whole file write locks */
	ret = 0;
	spin_lock(&flctx->flc_lock);
	if (!list_empty(&flctx->flc_posix)) {
		fl = list_first_entry(&flctx->flc_posix, struct file_lock,
					fl_list);
		if (is_whole_file_wrlock(fl))
			ret = 1;
	} else if (!list_empty(&flctx->flc_flock)) {
		fl = list_first_entry(&flctx->flc_flock, struct file_lock,
					fl_list);
		if (fl->fl_type == F_WRLCK)
			ret = 1;
	}
	spin_unlock(&flctx->flc_lock);
	return ret;
}

/*
 * Update and possibly write a cached page of an NFS file.
 *
 * XXX: Keep an eye on generic_file_read to make sure it doesn't do bad
 * things with a page scheduled for an RPC call (e.g. invalidate it).
 */
int nfs_update_folio(struct file *file, struct folio *folio,
		     unsigned int offset, unsigned int count)
{
	struct nfs_open_context *ctx = nfs_file_open_context(file);
	struct address_space *mapping = folio_file_mapping(folio);
	struct inode *inode = mapping->host;
	unsigned int pagelen = nfs_folio_length(folio);
	int		status = 0;

	nfs_inc_stats(inode, NFSIOS_VFSUPDATEPAGE);

	dprintk("NFS:       nfs_update_folio(%pD2 %d@%lld)\n", file, count,
		(long long)(folio_file_pos(folio) + offset));

	if (!count)
		goto out;

	if (nfs_can_extend_write(file, folio, pagelen)) {
		count = max(count + offset, pagelen);
		offset = 0;
	}

	status = nfs_writepage_setup(ctx, folio, offset, count);
	if (status < 0)
		nfs_set_pageerror(mapping);
out:
	dprintk("NFS:       nfs_update_folio returns %d (isize %lld)\n",
			status, (long long)i_size_read(inode));
	return status;
}

static int flush_task_priority(int how)
{
	switch (how & (FLUSH_HIGHPRI|FLUSH_LOWPRI)) {
		case FLUSH_HIGHPRI:
			return RPC_PRIORITY_HIGH;
		case FLUSH_LOWPRI:
			return RPC_PRIORITY_LOW;
	}
	return RPC_PRIORITY_NORMAL;
}

static void nfs_initiate_write(struct nfs_pgio_header *hdr,
			       struct rpc_message *msg,
			       const struct nfs_rpc_ops *rpc_ops,
			       struct rpc_task_setup *task_setup_data, int how)
{
	int priority = flush_task_priority(how);

	if (IS_SWAPFILE(hdr->inode))
		task_setup_data->flags |= RPC_TASK_SWAPPER;
	task_setup_data->priority = priority;
	rpc_ops->write_setup(hdr, msg, &task_setup_data->rpc_client);
	trace_nfs_initiate_write(hdr);
}

/* If a nfs_flush_* function fails, it should remove reqs from @head and
 * call this on each, which will prepare them to be retried on next
 * writeback using standard nfs.
 */
static void nfs_redirty_request(struct nfs_page *req)
{
	struct nfs_inode *nfsi = NFS_I(nfs_page_to_inode(req));

	/* Bump the transmission count */
	req->wb_nio++;
	nfs_mark_request_dirty(req);
	atomic_long_inc(&nfsi->redirtied_pages);
	nfs_page_end_writeback(req);
	nfs_release_request(req);
}

static void nfs_async_write_error(struct list_head *head, int error)
{
	struct nfs_page	*req;

	while (!list_empty(head)) {
		req = nfs_list_entry(head->next);
		nfs_list_remove_request(req);
		if (nfs_error_is_fatal_on_server(error))
			nfs_write_error(req, error);
		else
			nfs_redirty_request(req);
	}
}

static void nfs_async_write_reschedule_io(struct nfs_pgio_header *hdr)
{
	nfs_async_write_error(&hdr->pages, 0);
}

static const struct nfs_pgio_completion_ops nfs_async_write_completion_ops = {
	.init_hdr = nfs_async_write_init,
	.error_cleanup = nfs_async_write_error,
	.completion = nfs_write_completion,
	.reschedule_io = nfs_async_write_reschedule_io,
};

void nfs_pageio_init_write(struct nfs_pageio_descriptor *pgio,
			       struct inode *inode, int ioflags, bool force_mds,
			       const struct nfs_pgio_completion_ops *compl_ops)
{
	struct nfs_server *server = NFS_SERVER(inode);
	const struct nfs_pageio_ops *pg_ops = &nfs_pgio_rw_ops;

#ifdef CONFIG_NFS_V4_1
	if (server->pnfs_curr_ld && !force_mds)
		pg_ops = server->pnfs_curr_ld->pg_write_ops;
#endif
	nfs_pageio_init(pgio, inode, pg_ops, compl_ops, &nfs_rw_write_ops,
			server->wsize, ioflags);
}
EXPORT_SYMBOL_GPL(nfs_pageio_init_write);

void nfs_pageio_reset_write_mds(struct nfs_pageio_descriptor *pgio)
{
	struct nfs_pgio_mirror *mirror;

	if (pgio->pg_ops && pgio->pg_ops->pg_cleanup)
		pgio->pg_ops->pg_cleanup(pgio);

	pgio->pg_ops = &nfs_pgio_rw_ops;

	nfs_pageio_stop_mirroring(pgio);

	mirror = &pgio->pg_mirrors[0];
	mirror->pg_bsize = NFS_SERVER(pgio->pg_inode)->wsize;
}
EXPORT_SYMBOL_GPL(nfs_pageio_reset_write_mds);


void nfs_commit_prepare(struct rpc_task *task, void *calldata)
{
	struct nfs_commit_data *data = calldata;

	NFS_PROTO(data->inode)->commit_rpc_prepare(task, data);
}

static void nfs_writeback_check_extend(struct nfs_pgio_header *hdr,
		struct nfs_fattr *fattr)
{
	struct nfs_pgio_args *argp = &hdr->args;
	struct nfs_pgio_res *resp = &hdr->res;
	u64 size = argp->offset + resp->count;

	if (!(fattr->valid & NFS_ATTR_FATTR_SIZE))
		fattr->size = size;
	if (nfs_size_to_loff_t(fattr->size) < i_size_read(hdr->inode)) {
		fattr->valid &= ~NFS_ATTR_FATTR_SIZE;
		return;
	}
	if (size != fattr->size)
		return;
	/* Set attribute barrier */
	nfs_fattr_set_barrier(fattr);
	/* ...and update size */
	fattr->valid |= NFS_ATTR_FATTR_SIZE;
}

void nfs_writeback_update_inode(struct nfs_pgio_header *hdr)
{
	struct nfs_fattr *fattr = &hdr->fattr;
	struct inode *inode = hdr->inode;

	spin_lock(&inode->i_lock);
	nfs_writeback_check_extend(hdr, fattr);
	nfs_post_op_update_inode_force_wcc_locked(inode, fattr);
	spin_unlock(&inode->i_lock);
}
EXPORT_SYMBOL_GPL(nfs_writeback_update_inode);

/*
 * This function is called when the WRITE call is complete.
 */
static int nfs_writeback_done(struct rpc_task *task,
			      struct nfs_pgio_header *hdr,
			      struct inode *inode)
{
	int status;

	/*
	 * ->write_done will attempt to use post-op attributes to detect
	 * conflicting writes by other clients.  A strict interpretation
	 * of close-to-open would allow us to continue caching even if
	 * another writer had changed the file, but some applications
	 * depend on tighter cache coherency when writing.
	 */
	status = NFS_PROTO(inode)->write_done(task, hdr);
	if (status != 0)
		return status;

	nfs_add_stats(inode, NFSIOS_SERVERWRITTENBYTES, hdr->res.count);
	trace_nfs_writeback_done(task, hdr);

	if (task->tk_status >= 0) {
		enum nfs3_stable_how committed = hdr->res.verf->committed;

		if (committed == NFS_UNSTABLE) {
			/*
			 * We have some uncommitted data on the server at
			 * this point, so ensure that we keep track of that
			 * fact irrespective of what later writes do.
			 */
			set_bit(NFS_IOHDR_UNSTABLE_WRITES, &hdr->flags);
		}

		if (committed < hdr->args.stable) {
			/* We tried a write call, but the server did not
			 * commit data to stable storage even though we
			 * requested it.
			 * Note: There is a known bug in Tru64 < 5.0 in which
			 *	 the server reports NFS_DATA_SYNC, but performs
			 *	 NFS_FILE_SYNC. We therefore implement this checking
			 *	 as a dprintk() in order to avoid filling syslog.
			 */
			static unsigned long    complain;

			/* Note this will print the MDS for a DS write */
			if (time_before(complain, jiffies)) {
				dprintk("NFS:       faulty NFS server %s:"
					" (committed = %d) != (stable = %d)\n",
					NFS_SERVER(inode)->nfs_client->cl_hostname,
					committed, hdr->args.stable);
				complain = jiffies + 300 * HZ;
			}
		}
	}

	/* Deal with the suid/sgid bit corner case */
	if (nfs_should_remove_suid(inode)) {
		spin_lock(&inode->i_lock);
		nfs_set_cache_invalid(inode, NFS_INO_INVALID_MODE);
		spin_unlock(&inode->i_lock);
	}
	return 0;
}

/*
 * This function is called when the WRITE call is complete.
 */
static void nfs_writeback_result(struct rpc_task *task,
				 struct nfs_pgio_header *hdr)
{
	struct nfs_pgio_args	*argp = &hdr->args;
	struct nfs_pgio_res	*resp = &hdr->res;

	if (resp->count < argp->count) {
		static unsigned long    complain;

		/* This a short write! */
		nfs_inc_stats(hdr->inode, NFSIOS_SHORTWRITE);

		/* Has the server at least made some progress? */
		if (resp->count == 0) {
			if (time_before(complain, jiffies)) {
				printk(KERN_WARNING
				       "NFS: Server wrote zero bytes, expected %u.\n",
				       argp->count);
				complain = jiffies + 300 * HZ;
			}
			nfs_set_pgio_error(hdr, -EIO, argp->offset);
			task->tk_status = -EIO;
			return;
		}

		/* For non rpc-based layout drivers, retry-through-MDS */
		if (!task->tk_ops) {
			hdr->pnfs_error = -EAGAIN;
			return;
		}

		/* Was this an NFSv2 write or an NFSv3 stable write? */
		if (resp->verf->committed != NFS_UNSTABLE) {
			/* Resend from where the server left off */
			hdr->mds_offset += resp->count;
			argp->offset += resp->count;
			argp->pgbase += resp->count;
			argp->count -= resp->count;
		} else {
			/* Resend as a stable write in order to avoid
			 * headaches in the case of a server crash.
			 */
			argp->stable = NFS_FILE_SYNC;
		}
		resp->count = 0;
		resp->verf->committed = 0;
		rpc_restart_call_prepare(task);
	}
}

static int wait_on_commit(struct nfs_mds_commit_info *cinfo)
{
	return wait_var_event_killable(&cinfo->rpcs_out,
				       !atomic_read(&cinfo->rpcs_out));
}

static void nfs_commit_begin(struct nfs_mds_commit_info *cinfo)
{
	atomic_inc(&cinfo->rpcs_out);
}

bool nfs_commit_end(struct nfs_mds_commit_info *cinfo)
{
	if (atomic_dec_and_test(&cinfo->rpcs_out)) {
		wake_up_var(&cinfo->rpcs_out);
		return true;
	}
	return false;
}

void nfs_commitdata_release(struct nfs_commit_data *data)
{
	put_nfs_open_context(data->context);
	nfs_commit_free(data);
}
EXPORT_SYMBOL_GPL(nfs_commitdata_release);

int nfs_initiate_commit(struct rpc_clnt *clnt, struct nfs_commit_data *data,
			const struct nfs_rpc_ops *nfs_ops,
			const struct rpc_call_ops *call_ops,
			int how, int flags)
{
	struct rpc_task *task;
	int priority = flush_task_priority(how);
	struct rpc_message msg = {
		.rpc_argp = &data->args,
		.rpc_resp = &data->res,
		.rpc_cred = data->cred,
	};
	struct rpc_task_setup task_setup_data = {
		.task = &data->task,
		.rpc_client = clnt,
		.rpc_message = &msg,
		.callback_ops = call_ops,
		.callback_data = data,
		.workqueue = nfsiod_workqueue,
		.flags = RPC_TASK_ASYNC | flags,
		.priority = priority,
	};

	if (nfs_server_capable(data->inode, NFS_CAP_MOVEABLE))
		task_setup_data.flags |= RPC_TASK_MOVEABLE;

	/* Set up the initial task struct.  */
	nfs_ops->commit_setup(data, &msg, &task_setup_data.rpc_client);
	trace_nfs_initiate_commit(data);

	dprintk("NFS: initiated commit call\n");

	task = rpc_run_task(&task_setup_data);
	if (IS_ERR(task))
		return PTR_ERR(task);
	if (how & FLUSH_SYNC)
		rpc_wait_for_completion_task(task);
	rpc_put_task(task);
	return 0;
}
EXPORT_SYMBOL_GPL(nfs_initiate_commit);

static loff_t nfs_get_lwb(struct list_head *head)
{
	loff_t lwb = 0;
	struct nfs_page *req;

	list_for_each_entry(req, head, wb_list)
		if (lwb < (req_offset(req) + req->wb_bytes))
			lwb = req_offset(req) + req->wb_bytes;

	return lwb;
}

/*
 * Set up the argument/result storage required for the RPC call.
 */
void nfs_init_commit(struct nfs_commit_data *data,
		     struct list_head *head,
		     struct pnfs_layout_segment *lseg,
		     struct nfs_commit_info *cinfo)
{
	struct nfs_page *first;
	struct nfs_open_context *ctx;
	struct inode *inode;

	/* Set up the RPC argument and reply structs
	 * NB: take care not to mess about with data->commit et al. */

	if (head)
		list_splice_init(head, &data->pages);

	first = nfs_list_entry(data->pages.next);
	ctx = nfs_req_openctx(first);
	inode = d_inode(ctx->dentry);

	data->inode	  = inode;
	data->cred	  = ctx->cred;
	data->lseg	  = lseg; /* reference transferred */
	/* only set lwb for pnfs commit */
	if (lseg)
		data->lwb = nfs_get_lwb(&data->pages);
	data->mds_ops     = &nfs_commit_ops;
	data->completion_ops = cinfo->completion_ops;
	data->dreq	  = cinfo->dreq;

	data->args.fh     = NFS_FH(data->inode);
	/* Note: we always request a commit of the entire inode */
	data->args.offset = 0;
	data->args.count  = 0;
	data->context     = get_nfs_open_context(ctx);
	data->res.fattr   = &data->fattr;
	data->res.verf    = &data->verf;
	nfs_fattr_init(&data->fattr);
	nfs_commit_begin(cinfo->mds);
}
EXPORT_SYMBOL_GPL(nfs_init_commit);

void nfs_retry_commit(struct list_head *page_list,
		      struct pnfs_layout_segment *lseg,
		      struct nfs_commit_info *cinfo,
		      u32 ds_commit_idx)
{
	struct nfs_page *req;

	while (!list_empty(page_list)) {
		req = nfs_list_entry(page_list->next);
		nfs_list_remove_request(req);
		nfs_mark_request_commit(req, lseg, cinfo, ds_commit_idx);
		nfs_folio_clear_commit(nfs_page_to_folio(req));
		nfs_unlock_and_release_request(req);
	}
}
EXPORT_SYMBOL_GPL(nfs_retry_commit);

static void nfs_commit_resched_write(struct nfs_commit_info *cinfo,
				     struct nfs_page *req)
{
	struct folio *folio = nfs_page_to_folio(req);

	filemap_dirty_folio(folio_mapping(folio), folio);
}

/*
 * Commit dirty pages
 */
static int
nfs_commit_list(struct inode *inode, struct list_head *head, int how,
		struct nfs_commit_info *cinfo)
{
	struct nfs_commit_data	*data;
	unsigned short task_flags = 0;

	/* another commit raced with us */
	if (list_empty(head))
		return 0;

	data = nfs_commitdata_alloc();
	if (!data) {
		nfs_retry_commit(head, NULL, cinfo, -1);
		return -ENOMEM;
	}

	/* Set up the argument struct */
	nfs_init_commit(data, head, NULL, cinfo);
	if (NFS_SERVER(inode)->nfs_client->cl_minorversion)
		task_flags = RPC_TASK_MOVEABLE;
	return nfs_initiate_commit(NFS_CLIENT(inode), data, NFS_PROTO(inode),
				   data->mds_ops, how,
				   RPC_TASK_CRED_NOREF | task_flags);
}

/*
 * COMMIT call returned
 */
static void nfs_commit_done(struct rpc_task *task, void *calldata)
{
	struct nfs_commit_data	*data = calldata;

	/* Call the NFS version-specific code */
	NFS_PROTO(data->inode)->commit_done(task, data);
	trace_nfs_commit_done(task, data);
}

static void nfs_commit_release_pages(struct nfs_commit_data *data)
{
	const struct nfs_writeverf *verf = data->res.verf;
	struct nfs_page	*req;
	int status = data->task.tk_status;
	struct nfs_commit_info cinfo;
	struct nfs_server *nfss;
	struct folio *folio;

	while (!list_empty(&data->pages)) {
		req = nfs_list_entry(data->pages.next);
		nfs_list_remove_request(req);
		folio = nfs_page_to_folio(req);
		nfs_folio_clear_commit(folio);

		dprintk("NFS:       commit (%s/%llu %d@%lld)",
			nfs_req_openctx(req)->dentry->d_sb->s_id,
			(unsigned long long)NFS_FILEID(d_inode(nfs_req_openctx(req)->dentry)),
			req->wb_bytes,
			(long long)req_offset(req));
		if (status < 0) {
			if (folio) {
				trace_nfs_commit_error(data->inode, req,
						       status);
				nfs_mapping_set_error(folio, status);
				nfs_inode_remove_request(req);
			}
			dprintk_cont(", error = %d\n", status);
			goto next;
		}

		/* Okay, COMMIT succeeded, apparently. Check the verifier
		 * returned by the server against all stored verfs. */
		if (nfs_write_match_verf(verf, req)) {
			/* We have a match */
			if (folio)
				nfs_inode_remove_request(req);
			dprintk_cont(" OK\n");
			goto next;
		}
		/* We have a mismatch. Write the page again */
		dprintk_cont(" mismatch\n");
		nfs_mark_request_dirty(req);
		atomic_long_inc(&NFS_I(data->inode)->redirtied_pages);
	next:
		nfs_unlock_and_release_request(req);
		/* Latency breaker */
		cond_resched();
	}
	nfss = NFS_SERVER(data->inode);
	if (atomic_long_read(&nfss->writeback) < NFS_CONGESTION_OFF_THRESH)
		nfss->write_congested = 0;

	nfs_init_cinfo(&cinfo, data->inode, data->dreq);
	nfs_commit_end(cinfo.mds);
}

static void nfs_commit_release(void *calldata)
{
	struct nfs_commit_data *data = calldata;

	data->completion_ops->completion(data);
	nfs_commitdata_release(calldata);
}

static const struct rpc_call_ops nfs_commit_ops = {
	.rpc_call_prepare = nfs_commit_prepare,
	.rpc_call_done = nfs_commit_done,
	.rpc_release = nfs_commit_release,
};

static const struct nfs_commit_completion_ops nfs_commit_completion_ops = {
	.completion = nfs_commit_release_pages,
	.resched_write = nfs_commit_resched_write,
};

int nfs_generic_commit_list(struct inode *inode, struct list_head *head,
			    int how, struct nfs_commit_info *cinfo)
{
	int status;

	status = pnfs_commit_list(inode, head, how, cinfo);
	if (status == PNFS_NOT_ATTEMPTED)
		status = nfs_commit_list(inode, head, how, cinfo);
	return status;
}

static int __nfs_commit_inode(struct inode *inode, int how,
		struct writeback_control *wbc)
{
	LIST_HEAD(head);
	struct nfs_commit_info cinfo;
	int may_wait = how & FLUSH_SYNC;
	int ret, nscan;

	how &= ~FLUSH_SYNC;
	nfs_init_cinfo_from_inode(&cinfo, inode);
	nfs_commit_begin(cinfo.mds);
	for (;;) {
		ret = nscan = nfs_scan_commit(inode, &head, &cinfo);
		if (ret <= 0)
			break;
		ret = nfs_generic_commit_list(inode, &head, how, &cinfo);
		if (ret < 0)
			break;
		ret = 0;
		if (wbc && wbc->sync_mode == WB_SYNC_NONE) {
			if (nscan < wbc->nr_to_write)
				wbc->nr_to_write -= nscan;
			else
				wbc->nr_to_write = 0;
		}
		if (nscan < INT_MAX)
			break;
		cond_resched();
	}
	nfs_commit_end(cinfo.mds);
	if (ret || !may_wait)
		return ret;
	return wait_on_commit(cinfo.mds);
}

int nfs_commit_inode(struct inode *inode, int how)
{
	return __nfs_commit_inode(inode, how, NULL);
}
EXPORT_SYMBOL_GPL(nfs_commit_inode);

int nfs_write_inode(struct inode *inode, struct writeback_control *wbc)
{
	struct nfs_inode *nfsi = NFS_I(inode);
	int flags = FLUSH_SYNC;
	int ret = 0;

	if (wbc->sync_mode == WB_SYNC_NONE) {
		/* no commits means nothing needs to be done */
		if (!atomic_long_read(&nfsi->commit_info.ncommit))
			goto check_requests_outstanding;

		/* Don't commit yet if this is a non-blocking flush and there
		 * are a lot of outstanding writes for this mapping.
		 */
		if (mapping_tagged(inode->i_mapping, PAGECACHE_TAG_WRITEBACK))
			goto out_mark_dirty;

		/* don't wait for the COMMIT response */
		flags = 0;
	}

	ret = __nfs_commit_inode(inode, flags, wbc);
	if (!ret) {
		if (flags & FLUSH_SYNC)
			return 0;
	} else if (atomic_long_read(&nfsi->commit_info.ncommit))
		goto out_mark_dirty;

check_requests_outstanding:
	if (!atomic_read(&nfsi->commit_info.rpcs_out))
		return ret;
out_mark_dirty:
	__mark_inode_dirty(inode, I_DIRTY_DATASYNC);
	return ret;
}
EXPORT_SYMBOL_GPL(nfs_write_inode);

/*
 * Wrapper for filemap_write_and_wait_range()
 *
 * Needed for pNFS in order to ensure data becomes visible to the
 * client.
 */
int nfs_filemap_write_and_wait_range(struct address_space *mapping,
		loff_t lstart, loff_t lend)
{
	int ret;

	ret = filemap_write_and_wait_range(mapping, lstart, lend);
	if (ret == 0)
		ret = pnfs_sync_inode(mapping->host, true);
	return ret;
}
EXPORT_SYMBOL_GPL(nfs_filemap_write_and_wait_range);

/*
 * flush the inode to disk.
 */
int nfs_wb_all(struct inode *inode)
{
	int ret;

	trace_nfs_writeback_inode_enter(inode);

	ret = filemap_write_and_wait(inode->i_mapping);
	if (ret)
		goto out;
	ret = nfs_commit_inode(inode, FLUSH_SYNC);
	if (ret < 0)
		goto out;
	pnfs_sync_inode(inode, true);
	ret = 0;

out:
	trace_nfs_writeback_inode_exit(inode, ret);
	return ret;
}
EXPORT_SYMBOL_GPL(nfs_wb_all);

int nfs_wb_folio_cancel(struct inode *inode, struct folio *folio)
{
	struct nfs_page *req;
	int ret = 0;

	folio_wait_writeback(folio);

	/* blocking call to cancel all requests and join to a single (head)
	 * request */
	req = nfs_lock_and_join_requests(folio);

	if (IS_ERR(req)) {
		ret = PTR_ERR(req);
	} else if (req) {
		/* all requests from this folio have been cancelled by
		 * nfs_lock_and_join_requests, so just remove the head
		 * request from the inode / page_private pointer and
		 * release it */
		nfs_inode_remove_request(req);
		nfs_unlock_and_release_request(req);
	}

	return ret;
}

/**
 * nfs_wb_folio - Write back all requests on one page
 * @inode: pointer to page
 * @folio: pointer to folio
 *
 * Assumes that the folio has been locked by the caller, and will
 * not unlock it.
 */
int nfs_wb_folio(struct inode *inode, struct folio *folio)
{
	loff_t range_start = folio_file_pos(folio);
	loff_t range_end = range_start + (loff_t)folio_size(folio) - 1;
	struct writeback_control wbc = {
		.sync_mode = WB_SYNC_ALL,
		.nr_to_write = 0,
		.range_start = range_start,
		.range_end = range_end,
	};
	int ret;

	trace_nfs_writeback_folio(inode, folio);

	for (;;) {
		folio_wait_writeback(folio);
		if (folio_clear_dirty_for_io(folio)) {
			ret = nfs_writepage_locked(folio, &wbc);
			if (ret < 0)
				goto out_error;
			continue;
		}
		ret = 0;
		if (!folio_test_private(folio))
			break;
		ret = nfs_commit_inode(inode, FLUSH_SYNC);
		if (ret < 0)
			goto out_error;
	}
out_error:
	trace_nfs_writeback_folio_done(inode, folio, ret);
	return ret;
}

#ifdef CONFIG_MIGRATION
int nfs_migrate_folio(struct address_space *mapping, struct folio *dst,
		struct folio *src, enum migrate_mode mode)
{
	/*
	 * If the private flag is set, the folio is currently associated with
	 * an in-progress read or write request. Don't try to migrate it.
	 *
	 * FIXME: we could do this in principle, but we'll need a way to ensure
	 *        that we can safely release the inode reference while holding
	 *        the folio lock.
	 */
	if (folio_test_private(src))
		return -EBUSY;

	if (folio_test_fscache(src)) {
		if (mode == MIGRATE_ASYNC)
			return -EBUSY;
		folio_wait_fscache(src);
	}

	return migrate_folio(mapping, dst, src, mode);
}
#endif

int __init nfs_init_writepagecache(void)
{
	nfs_wdata_cachep = kmem_cache_create("nfs_write_data",
					     sizeof(struct nfs_pgio_header),
					     0, SLAB_HWCACHE_ALIGN,
					     NULL);
	if (nfs_wdata_cachep == NULL)
		return -ENOMEM;

	nfs_wdata_mempool = mempool_create_slab_pool(MIN_POOL_WRITE,
						     nfs_wdata_cachep);
	if (nfs_wdata_mempool == NULL)
		goto out_destroy_write_cache;

	nfs_cdata_cachep = kmem_cache_create("nfs_commit_data",
					     sizeof(struct nfs_commit_data),
					     0, SLAB_HWCACHE_ALIGN,
					     NULL);
	if (nfs_cdata_cachep == NULL)
		goto out_destroy_write_mempool;

	nfs_commit_mempool = mempool_create_slab_pool(MIN_POOL_COMMIT,
						      nfs_cdata_cachep);
	if (nfs_commit_mempool == NULL)
		goto out_destroy_commit_cache;

	/*
	 * NFS congestion size, scale with available memory.
	 *
	 *  64MB:    8192k
	 * 128MB:   11585k
	 * 256MB:   16384k
	 * 512MB:   23170k
	 *   1GB:   32768k
	 *   2GB:   46340k
	 *   4GB:   65536k
	 *   8GB:   92681k
	 *  16GB:  131072k
	 *
	 * This allows larger machines to have larger/more transfers.
	 * Limit the default to 256M
	 */
	nfs_congestion_kb = (16*int_sqrt(totalram_pages())) << (PAGE_SHIFT-10);
	if (nfs_congestion_kb > 256*1024)
		nfs_congestion_kb = 256*1024;

	return 0;

out_destroy_commit_cache:
	kmem_cache_destroy(nfs_cdata_cachep);
out_destroy_write_mempool:
	mempool_destroy(nfs_wdata_mempool);
out_destroy_write_cache:
	kmem_cache_destroy(nfs_wdata_cachep);
	return -ENOMEM;
}

void nfs_destroy_writepagecache(void)
{
	mempool_destroy(nfs_commit_mempool);
	kmem_cache_destroy(nfs_cdata_cachep);
	mempool_destroy(nfs_wdata_mempool);
	kmem_cache_destroy(nfs_wdata_cachep);
}

static const struct nfs_rw_ops nfs_rw_write_ops = {
	.rw_alloc_header	= nfs_writehdr_alloc,
	.rw_free_header		= nfs_writehdr_free,
	.rw_done		= nfs_writeback_done,
	.rw_result		= nfs_writeback_result,
	.rw_initiate		= nfs_initiate_write,
};<|MERGE_RESOLUTION|>--- conflicted
+++ resolved
@@ -688,22 +688,12 @@
 	return ret;
 }
 
-<<<<<<< HEAD
-static int nfs_writepages_callback(struct page *page,
+static int nfs_writepages_callback(struct folio *folio,
 				   struct writeback_control *wbc, void *data)
-=======
-static int nfs_writepages_callback(struct folio *folio,
-		struct writeback_control *wbc, void *data)
->>>>>>> f9366f4c
-{
-	struct folio *folio = page_folio(page);
+{
 	int ret;
 
-<<<<<<< HEAD
 	ret = nfs_do_writepage(folio, wbc, data);
-=======
-	ret = nfs_do_writepage(&folio->page, wbc, data);
->>>>>>> f9366f4c
 	if (ret != AOP_WRITEPAGE_ACTIVATE)
 		folio_unlock(folio);
 	return ret;
