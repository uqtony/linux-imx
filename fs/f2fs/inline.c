/*
 * fs/f2fs/inline.c
 * Copyright (c) 2013, Intel Corporation
 * Authors: Huajun Li <huajun.li@intel.com>
 *          Haicheng Li <haicheng.li@intel.com>
 * This program is free software; you can redistribute it and/or modify
 * it under the terms of the GNU General Public License version 2 as
 * published by the Free Software Foundation.
 */

#include <linux/fs.h>
#include <linux/f2fs_fs.h>

#include "f2fs.h"
#include "node.h"

bool f2fs_may_inline_data(struct inode *inode)
{
	if (f2fs_is_atomic_file(inode))
		return false;

	if (!S_ISREG(inode->i_mode) && !S_ISLNK(inode->i_mode))
		return false;

	if (i_size_read(inode) > MAX_INLINE_DATA(inode))
		return false;

	if (f2fs_encrypted_file(inode))
		return false;

	return true;
}

bool f2fs_may_inline_dentry(struct inode *inode)
{
	if (!test_opt(F2FS_I_SB(inode), INLINE_DENTRY))
		return false;

	if (!S_ISDIR(inode->i_mode))
		return false;

	return true;
}

void read_inline_data(struct page *page, struct page *ipage)
{
	struct inode *inode = page->mapping->host;
	void *src_addr, *dst_addr;

	if (PageUptodate(page))
		return;

	f2fs_bug_on(F2FS_P_SB(page), page->index);

	zero_user_segment(page, MAX_INLINE_DATA(inode), PAGE_SIZE);

	/* Copy the whole inline data block */
	src_addr = inline_data_addr(inode, ipage);
	dst_addr = kmap_atomic(page);
	memcpy(dst_addr, src_addr, MAX_INLINE_DATA(inode));
	flush_dcache_page(page);
	kunmap_atomic(dst_addr);
	if (!PageUptodate(page))
		SetPageUptodate(page);
}

void truncate_inline_inode(struct inode *inode, struct page *ipage, u64 from)
{
	void *addr;

	if (from >= MAX_INLINE_DATA(inode))
		return;

	addr = inline_data_addr(inode, ipage);

	f2fs_wait_on_page_writeback(ipage, NODE, true);
	memset(addr + from, 0, MAX_INLINE_DATA(inode) - from);
	set_page_dirty(ipage);

	if (from == 0)
		clear_inode_flag(inode, FI_DATA_EXIST);
}

int f2fs_read_inline_data(struct inode *inode, struct page *page)
{
	struct page *ipage;

	ipage = get_node_page(F2FS_I_SB(inode), inode->i_ino);
	if (IS_ERR(ipage)) {
		unlock_page(page);
		return PTR_ERR(ipage);
	}

	if (!f2fs_has_inline_data(inode)) {
		f2fs_put_page(ipage, 1);
		return -EAGAIN;
	}

	if (page->index)
		zero_user_segment(page, 0, PAGE_SIZE);
	else
		read_inline_data(page, ipage);

	if (!PageUptodate(page))
		SetPageUptodate(page);
	f2fs_put_page(ipage, 1);
	unlock_page(page);
	return 0;
}

int f2fs_convert_inline_page(struct dnode_of_data *dn, struct page *page)
{
	struct f2fs_io_info fio = {
		.sbi = F2FS_I_SB(dn->inode),
		.type = DATA,
		.op = REQ_OP_WRITE,
		.op_flags = REQ_SYNC | REQ_PRIO,
		.page = page,
		.encrypted_page = NULL,
		.io_type = FS_DATA_IO,
	};
	int dirty, err;

	if (!f2fs_exist_data(dn->inode))
		goto clear_out;

	err = f2fs_reserve_block(dn, 0);
	if (err)
		return err;

	f2fs_bug_on(F2FS_P_SB(page), PageWriteback(page));

	read_inline_data(page, dn->inode_page);
	set_page_dirty(page);

	/* clear dirty state */
	dirty = clear_page_dirty_for_io(page);

	/* write data page to try to make data consistent */
	set_page_writeback(page);
	fio.old_blkaddr = dn->data_blkaddr;
	set_inode_flag(dn->inode, FI_HOT_DATA);
	write_data_page(dn, &fio);
	f2fs_wait_on_page_writeback(page, DATA, true);
	if (dirty) {
		inode_dec_dirty_pages(dn->inode);
		remove_dirty_inode(dn->inode);
	}

	/* this converted inline_data should be recovered. */
	set_inode_flag(dn->inode, FI_APPEND_WRITE);

	/* clear inline data and flag after data writeback */
	truncate_inline_inode(dn->inode, dn->inode_page, 0);
	clear_inline_node(dn->inode_page);
clear_out:
	stat_dec_inline_inode(dn->inode);
	clear_inode_flag(dn->inode, FI_INLINE_DATA);
	f2fs_put_dnode(dn);
	return 0;
}

int f2fs_convert_inline_inode(struct inode *inode)
{
	struct f2fs_sb_info *sbi = F2FS_I_SB(inode);
	struct dnode_of_data dn;
	struct page *ipage, *page;
	int err = 0;

	if (!f2fs_has_inline_data(inode))
		return 0;

	page = f2fs_grab_cache_page(inode->i_mapping, 0, false);
	if (!page)
		return -ENOMEM;

	f2fs_lock_op(sbi);

	ipage = get_node_page(sbi, inode->i_ino);
	if (IS_ERR(ipage)) {
		err = PTR_ERR(ipage);
		goto out;
	}

	set_new_dnode(&dn, inode, ipage, ipage, 0);

	if (f2fs_has_inline_data(inode))
		err = f2fs_convert_inline_page(&dn, page);

	f2fs_put_dnode(&dn);
out:
	f2fs_unlock_op(sbi);

	f2fs_put_page(page, 1);

	f2fs_balance_fs(sbi, dn.node_changed);

	return err;
}

int f2fs_write_inline_data(struct inode *inode, struct page *page)
{
	void *src_addr, *dst_addr;
	struct dnode_of_data dn;
	struct address_space *mapping = page_mapping(page);
	unsigned long flags;
	int err;

	set_new_dnode(&dn, inode, NULL, NULL, 0);
	err = get_dnode_of_data(&dn, 0, LOOKUP_NODE);
	if (err)
		return err;

	if (!f2fs_has_inline_data(inode)) {
		f2fs_put_dnode(&dn);
		return -EAGAIN;
	}

	f2fs_bug_on(F2FS_I_SB(inode), page->index);

	f2fs_wait_on_page_writeback(dn.inode_page, NODE, true);
	src_addr = kmap_atomic(page);
	dst_addr = inline_data_addr(inode, dn.inode_page);
	memcpy(dst_addr, src_addr, MAX_INLINE_DATA(inode));
	kunmap_atomic(src_addr);
	set_page_dirty(dn.inode_page);

	spin_lock_irqsave(&mapping->tree_lock, flags);
	radix_tree_tag_clear(&mapping->page_tree, page_index(page),
			     PAGECACHE_TAG_DIRTY);
	spin_unlock_irqrestore(&mapping->tree_lock, flags);

	set_inode_flag(inode, FI_APPEND_WRITE);
	set_inode_flag(inode, FI_DATA_EXIST);

	clear_inline_node(dn.inode_page);
	f2fs_put_dnode(&dn);
	return 0;
}

bool recover_inline_data(struct inode *inode, struct page *npage)
{
	struct f2fs_sb_info *sbi = F2FS_I_SB(inode);
	struct f2fs_inode *ri = NULL;
	void *src_addr, *dst_addr;
	struct page *ipage;

	/*
	 * The inline_data recovery policy is as follows.
	 * [prev.] [next] of inline_data flag
	 *    o       o  -> recover inline_data
	 *    o       x  -> remove inline_data, and then recover data blocks
	 *    x       o  -> remove inline_data, and then recover inline_data
	 *    x       x  -> recover data blocks
	 */
	if (IS_INODE(npage))
		ri = F2FS_INODE(npage);

	if (f2fs_has_inline_data(inode) &&
			ri && (ri->i_inline & F2FS_INLINE_DATA)) {
process_inline:
		ipage = get_node_page(sbi, inode->i_ino);
		f2fs_bug_on(sbi, IS_ERR(ipage));

		f2fs_wait_on_page_writeback(ipage, NODE, true);

		src_addr = inline_data_addr(inode, npage);
		dst_addr = inline_data_addr(inode, ipage);
		memcpy(dst_addr, src_addr, MAX_INLINE_DATA(inode));

		set_inode_flag(inode, FI_INLINE_DATA);
		set_inode_flag(inode, FI_DATA_EXIST);

		set_page_dirty(ipage);
		f2fs_put_page(ipage, 1);
		return true;
	}

	if (f2fs_has_inline_data(inode)) {
		ipage = get_node_page(sbi, inode->i_ino);
		f2fs_bug_on(sbi, IS_ERR(ipage));
		truncate_inline_inode(inode, ipage, 0);
		clear_inode_flag(inode, FI_INLINE_DATA);
		f2fs_put_page(ipage, 1);
	} else if (ri && (ri->i_inline & F2FS_INLINE_DATA)) {
		if (truncate_blocks(inode, 0, false))
			return false;
		goto process_inline;
	}
	return false;
}

struct f2fs_dir_entry *find_in_inline_dir(struct inode *dir,
			struct fscrypt_name *fname, struct page **res_page)
{
	struct f2fs_sb_info *sbi = F2FS_SB(dir->i_sb);
	struct qstr name = FSTR_TO_QSTR(&fname->disk_name);
	struct f2fs_dir_entry *de;
	struct f2fs_dentry_ptr d;
	struct page *ipage;
	void *inline_dentry;
	f2fs_hash_t namehash;

	ipage = get_node_page(sbi, dir->i_ino);
	if (IS_ERR(ipage)) {
		*res_page = ipage;
		return NULL;
	}

	namehash = f2fs_dentry_hash(&name, fname);

	inline_dentry = inline_data_addr(dir, ipage);

	make_dentry_ptr_inline(dir, &d, inline_dentry);
	de = find_target_dentry(fname, namehash, NULL, &d);
	unlock_page(ipage);
	if (de)
		*res_page = ipage;
	else
		f2fs_put_page(ipage, 0);

	return de;
}

int make_empty_inline_dir(struct inode *inode, struct inode *parent,
							struct page *ipage)
{
<<<<<<< HEAD
	struct f2fs_inline_dentry *inline_dentry;
=======
>>>>>>> bb176f67
	struct f2fs_dentry_ptr d;
	void *inline_dentry;

<<<<<<< HEAD
	inline_dentry = inline_data_addr(ipage);

	make_dentry_ptr_inline(NULL, &d, inline_dentry);
=======
	inline_dentry = inline_data_addr(inode, ipage);

	make_dentry_ptr_inline(inode, &d, inline_dentry);
>>>>>>> bb176f67
	do_make_empty_dir(inode, parent, &d);

	set_page_dirty(ipage);

	/* update i_size to MAX_INLINE_DATA */
	if (i_size_read(inode) < MAX_INLINE_DATA(inode))
		f2fs_i_size_write(inode, MAX_INLINE_DATA(inode));
	return 0;
}

/*
 * NOTE: ipage is grabbed by caller, but if any error occurs, we should
 * release ipage in this function.
 */
static int f2fs_move_inline_dirents(struct inode *dir, struct page *ipage,
							void *inline_dentry)
{
	struct page *page;
	struct dnode_of_data dn;
	struct f2fs_dentry_block *dentry_blk;
	struct f2fs_dentry_ptr src, dst;
	int err;

	page = f2fs_grab_cache_page(dir->i_mapping, 0, false);
	if (!page) {
		f2fs_put_page(ipage, 1);
		return -ENOMEM;
	}

	set_new_dnode(&dn, dir, ipage, NULL, 0);
	err = f2fs_reserve_block(&dn, 0);
	if (err)
		goto out;

	f2fs_wait_on_page_writeback(page, DATA, true);
	zero_user_segment(page, MAX_INLINE_DATA(dir), PAGE_SIZE);

	dentry_blk = kmap_atomic(page);

	make_dentry_ptr_inline(dir, &src, inline_dentry);
	make_dentry_ptr_block(dir, &dst, dentry_blk);

	/* copy data from inline dentry block to new dentry block */
	memcpy(dst.bitmap, src.bitmap, src.nr_bitmap);
	memset(dst.bitmap + src.nr_bitmap, 0, dst.nr_bitmap - src.nr_bitmap);
	/*
	 * we do not need to zero out remainder part of dentry and filename
	 * field, since we have used bitmap for marking the usage status of
	 * them, besides, we can also ignore copying/zeroing reserved space
	 * of dentry block, because them haven't been used so far.
	 */
	memcpy(dst.dentry, src.dentry, SIZE_OF_DIR_ENTRY * src.max);
	memcpy(dst.filename, src.filename, src.max * F2FS_SLOT_LEN);

	kunmap_atomic(dentry_blk);
	if (!PageUptodate(page))
		SetPageUptodate(page);
	set_page_dirty(page);

	/* clear inline dir and flag after data writeback */
	truncate_inline_inode(dir, ipage, 0);

	stat_dec_inline_dir(dir);
	clear_inode_flag(dir, FI_INLINE_DENTRY);

	f2fs_i_depth_write(dir, 1);
	if (i_size_read(dir) < PAGE_SIZE)
		f2fs_i_size_write(dir, PAGE_SIZE);
out:
	f2fs_put_page(page, 1);
	return err;
}

static int f2fs_add_inline_entries(struct inode *dir, void *inline_dentry)
{
	struct f2fs_dentry_ptr d;
	unsigned long bit_pos = 0;
	int err = 0;

	make_dentry_ptr_inline(dir, &d, inline_dentry);

	while (bit_pos < d.max) {
		struct f2fs_dir_entry *de;
		struct qstr new_name;
		nid_t ino;
		umode_t fake_mode;

		if (!test_bit_le(bit_pos, d.bitmap)) {
			bit_pos++;
			continue;
		}

		de = &d.dentry[bit_pos];

		if (unlikely(!de->name_len)) {
			bit_pos++;
			continue;
		}

		new_name.name = d.filename[bit_pos];
		new_name.len = le16_to_cpu(de->name_len);

		ino = le32_to_cpu(de->ino);
		fake_mode = get_de_type(de) << S_SHIFT;

		err = f2fs_add_regular_entry(dir, &new_name, NULL, NULL,
							ino, fake_mode);
		if (err)
			goto punch_dentry_pages;

		bit_pos += GET_DENTRY_SLOTS(le16_to_cpu(de->name_len));
	}
	return 0;
punch_dentry_pages:
	truncate_inode_pages(&dir->i_data, 0);
	truncate_blocks(dir, 0, false);
	remove_dirty_inode(dir);
	return err;
}

static int f2fs_move_rehashed_dirents(struct inode *dir, struct page *ipage,
							void *inline_dentry)
{
	void *backup_dentry;
	int err;

	backup_dentry = f2fs_kmalloc(F2FS_I_SB(dir),
				MAX_INLINE_DATA(dir), GFP_F2FS_ZERO);
	if (!backup_dentry) {
		f2fs_put_page(ipage, 1);
		return -ENOMEM;
	}

	memcpy(backup_dentry, inline_dentry, MAX_INLINE_DATA(dir));
	truncate_inline_inode(dir, ipage, 0);

	unlock_page(ipage);

	err = f2fs_add_inline_entries(dir, backup_dentry);
	if (err)
		goto recover;

	lock_page(ipage);

	stat_dec_inline_dir(dir);
	clear_inode_flag(dir, FI_INLINE_DENTRY);
	kfree(backup_dentry);
	return 0;
recover:
	lock_page(ipage);
	memcpy(inline_dentry, backup_dentry, MAX_INLINE_DATA(dir));
	f2fs_i_depth_write(dir, 0);
	f2fs_i_size_write(dir, MAX_INLINE_DATA(dir));
	set_page_dirty(ipage);
	f2fs_put_page(ipage, 1);

	kfree(backup_dentry);
	return err;
}

static int f2fs_convert_inline_dir(struct inode *dir, struct page *ipage,
							void *inline_dentry)
{
	if (!F2FS_I(dir)->i_dir_level)
		return f2fs_move_inline_dirents(dir, ipage, inline_dentry);
	else
		return f2fs_move_rehashed_dirents(dir, ipage, inline_dentry);
}

int f2fs_add_inline_entry(struct inode *dir, const struct qstr *new_name,
				const struct qstr *orig_name,
				struct inode *inode, nid_t ino, umode_t mode)
{
	struct f2fs_sb_info *sbi = F2FS_I_SB(dir);
	struct page *ipage;
	unsigned int bit_pos;
	f2fs_hash_t name_hash;
<<<<<<< HEAD
	struct f2fs_inline_dentry *inline_dentry = NULL;
=======
	void *inline_dentry = NULL;
>>>>>>> bb176f67
	struct f2fs_dentry_ptr d;
	int slots = GET_DENTRY_SLOTS(new_name->len);
	struct page *page = NULL;
	int err = 0;

	ipage = get_node_page(sbi, dir->i_ino);
	if (IS_ERR(ipage))
		return PTR_ERR(ipage);

<<<<<<< HEAD
	inline_dentry = inline_data_addr(ipage);
	bit_pos = room_for_filename(&inline_dentry->dentry_bitmap,
						slots, NR_INLINE_DENTRY);
	if (bit_pos >= NR_INLINE_DENTRY) {
=======
	inline_dentry = inline_data_addr(dir, ipage);
	make_dentry_ptr_inline(dir, &d, inline_dentry);

	bit_pos = room_for_filename(d.bitmap, slots, d.max);
	if (bit_pos >= d.max) {
>>>>>>> bb176f67
		err = f2fs_convert_inline_dir(dir, ipage, inline_dentry);
		if (err)
			return err;
		err = -EAGAIN;
		goto out;
	}

	if (inode) {
		down_write(&F2FS_I(inode)->i_sem);
		page = init_inode_metadata(inode, dir, new_name,
						orig_name, ipage);
		if (IS_ERR(page)) {
			err = PTR_ERR(page);
			goto fail;
		}
	}

	f2fs_wait_on_page_writeback(ipage, NODE, true);

	name_hash = f2fs_dentry_hash(new_name, NULL);
<<<<<<< HEAD
	make_dentry_ptr_inline(NULL, &d, inline_dentry);
=======
>>>>>>> bb176f67
	f2fs_update_dentry(ino, mode, &d, new_name, name_hash, bit_pos);

	set_page_dirty(ipage);

	/* we don't need to mark_inode_dirty now */
	if (inode) {
		f2fs_i_pino_write(inode, dir->i_ino);
		f2fs_put_page(page, 1);
	}

	update_parent_metadata(dir, inode, 0);
fail:
	if (inode)
		up_write(&F2FS_I(inode)->i_sem);
out:
	f2fs_put_page(ipage, 1);
	return err;
}

void f2fs_delete_inline_entry(struct f2fs_dir_entry *dentry, struct page *page,
					struct inode *dir, struct inode *inode)
{
	struct f2fs_dentry_ptr d;
	void *inline_dentry;
	int slots = GET_DENTRY_SLOTS(le16_to_cpu(dentry->name_len));
	unsigned int bit_pos;
	int i;

	lock_page(page);
	f2fs_wait_on_page_writeback(page, NODE, true);

	inline_dentry = inline_data_addr(dir, page);
	make_dentry_ptr_inline(dir, &d, inline_dentry);

	bit_pos = dentry - d.dentry;
	for (i = 0; i < slots; i++)
		__clear_bit_le(bit_pos + i, d.bitmap);

	set_page_dirty(page);
	f2fs_put_page(page, 1);

	dir->i_ctime = dir->i_mtime = current_time(dir);
	f2fs_mark_inode_dirty_sync(dir, false);

	if (inode)
		f2fs_drop_nlink(dir, inode);
}

bool f2fs_empty_inline_dir(struct inode *dir)
{
	struct f2fs_sb_info *sbi = F2FS_I_SB(dir);
	struct page *ipage;
	unsigned int bit_pos = 2;
<<<<<<< HEAD
	struct f2fs_inline_dentry *inline_dentry;
=======
	void *inline_dentry;
	struct f2fs_dentry_ptr d;
>>>>>>> bb176f67

	ipage = get_node_page(sbi, dir->i_ino);
	if (IS_ERR(ipage))
		return false;

<<<<<<< HEAD
	inline_dentry = inline_data_addr(ipage);
	bit_pos = find_next_bit_le(&inline_dentry->dentry_bitmap,
					NR_INLINE_DENTRY,
					bit_pos);
=======
	inline_dentry = inline_data_addr(dir, ipage);
	make_dentry_ptr_inline(dir, &d, inline_dentry);

	bit_pos = find_next_bit_le(d.bitmap, d.max, bit_pos);
>>>>>>> bb176f67

	f2fs_put_page(ipage, 1);

	if (bit_pos < d.max)
		return false;

	return true;
}

int f2fs_read_inline_dir(struct file *file, struct dir_context *ctx,
				struct fscrypt_str *fstr)
{
	struct inode *inode = file_inode(file);
	struct page *ipage = NULL;
	struct f2fs_dentry_ptr d;
	void *inline_dentry = NULL;
	int err;

	make_dentry_ptr_inline(inode, &d, inline_dentry);

	if (ctx->pos == d.max)
		return 0;

	ipage = get_node_page(F2FS_I_SB(inode), inode->i_ino);
	if (IS_ERR(ipage))
		return PTR_ERR(ipage);

	inline_dentry = inline_data_addr(inode, ipage);

	make_dentry_ptr_inline(inode, &d, inline_dentry);

	err = f2fs_fill_dentries(ctx, &d, 0, fstr);
	if (!err)
		ctx->pos = d.max;

	f2fs_put_page(ipage, 1);
	return err < 0 ? err : 0;
}

int f2fs_inline_data_fiemap(struct inode *inode,
		struct fiemap_extent_info *fieinfo, __u64 start, __u64 len)
{
	__u64 byteaddr, ilen;
	__u32 flags = FIEMAP_EXTENT_DATA_INLINE | FIEMAP_EXTENT_NOT_ALIGNED |
		FIEMAP_EXTENT_LAST;
	struct node_info ni;
	struct page *ipage;
	int err = 0;

	ipage = get_node_page(F2FS_I_SB(inode), inode->i_ino);
	if (IS_ERR(ipage))
		return PTR_ERR(ipage);

	if (!f2fs_has_inline_data(inode)) {
		err = -EAGAIN;
		goto out;
	}

	ilen = min_t(size_t, MAX_INLINE_DATA(inode), i_size_read(inode));
	if (start >= ilen)
		goto out;
	if (start + len < ilen)
		ilen = start + len;
	ilen -= start;

	get_node_info(F2FS_I_SB(inode), inode->i_ino, &ni);
	byteaddr = (__u64)ni.blk_addr << inode->i_sb->s_blocksize_bits;
	byteaddr += (char *)inline_data_addr(inode, ipage) -
					(char *)F2FS_INODE(ipage);
	err = fiemap_fill_next_extent(fieinfo, start, byteaddr, ilen, flags);
out:
	f2fs_put_page(ipage, 1);
	return err;
}<|MERGE_RESOLUTION|>--- conflicted
+++ resolved
@@ -325,22 +325,12 @@
 int make_empty_inline_dir(struct inode *inode, struct inode *parent,
 							struct page *ipage)
 {
-<<<<<<< HEAD
-	struct f2fs_inline_dentry *inline_dentry;
-=======
->>>>>>> bb176f67
 	struct f2fs_dentry_ptr d;
 	void *inline_dentry;
 
-<<<<<<< HEAD
-	inline_dentry = inline_data_addr(ipage);
-
-	make_dentry_ptr_inline(NULL, &d, inline_dentry);
-=======
 	inline_dentry = inline_data_addr(inode, ipage);
 
 	make_dentry_ptr_inline(inode, &d, inline_dentry);
->>>>>>> bb176f67
 	do_make_empty_dir(inode, parent, &d);
 
 	set_page_dirty(ipage);
@@ -518,11 +508,7 @@
 	struct page *ipage;
 	unsigned int bit_pos;
 	f2fs_hash_t name_hash;
-<<<<<<< HEAD
-	struct f2fs_inline_dentry *inline_dentry = NULL;
-=======
 	void *inline_dentry = NULL;
->>>>>>> bb176f67
 	struct f2fs_dentry_ptr d;
 	int slots = GET_DENTRY_SLOTS(new_name->len);
 	struct page *page = NULL;
@@ -532,18 +518,11 @@
 	if (IS_ERR(ipage))
 		return PTR_ERR(ipage);
 
-<<<<<<< HEAD
-	inline_dentry = inline_data_addr(ipage);
-	bit_pos = room_for_filename(&inline_dentry->dentry_bitmap,
-						slots, NR_INLINE_DENTRY);
-	if (bit_pos >= NR_INLINE_DENTRY) {
-=======
 	inline_dentry = inline_data_addr(dir, ipage);
 	make_dentry_ptr_inline(dir, &d, inline_dentry);
 
 	bit_pos = room_for_filename(d.bitmap, slots, d.max);
 	if (bit_pos >= d.max) {
->>>>>>> bb176f67
 		err = f2fs_convert_inline_dir(dir, ipage, inline_dentry);
 		if (err)
 			return err;
@@ -564,10 +543,6 @@
 	f2fs_wait_on_page_writeback(ipage, NODE, true);
 
 	name_hash = f2fs_dentry_hash(new_name, NULL);
-<<<<<<< HEAD
-	make_dentry_ptr_inline(NULL, &d, inline_dentry);
-=======
->>>>>>> bb176f67
 	f2fs_update_dentry(ino, mode, &d, new_name, name_hash, bit_pos);
 
 	set_page_dirty(ipage);
@@ -621,28 +596,17 @@
 	struct f2fs_sb_info *sbi = F2FS_I_SB(dir);
 	struct page *ipage;
 	unsigned int bit_pos = 2;
-<<<<<<< HEAD
-	struct f2fs_inline_dentry *inline_dentry;
-=======
 	void *inline_dentry;
 	struct f2fs_dentry_ptr d;
->>>>>>> bb176f67
 
 	ipage = get_node_page(sbi, dir->i_ino);
 	if (IS_ERR(ipage))
 		return false;
 
-<<<<<<< HEAD
-	inline_dentry = inline_data_addr(ipage);
-	bit_pos = find_next_bit_le(&inline_dentry->dentry_bitmap,
-					NR_INLINE_DENTRY,
-					bit_pos);
-=======
 	inline_dentry = inline_data_addr(dir, ipage);
 	make_dentry_ptr_inline(dir, &d, inline_dentry);
 
 	bit_pos = find_next_bit_le(d.bitmap, d.max, bit_pos);
->>>>>>> bb176f67
 
 	f2fs_put_page(ipage, 1);
 
