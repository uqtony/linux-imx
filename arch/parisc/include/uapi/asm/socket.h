/* SPDX-License-Identifier: GPL-2.0 WITH Linux-syscall-note */
#ifndef _UAPI_ASM_SOCKET_H
#define _UAPI_ASM_SOCKET_H

#include <linux/posix_types.h>
#include <asm/sockios.h>

/* For setsockopt(2) */
#define SOL_SOCKET	0xffff

#define SO_DEBUG	0x0001
#define SO_REUSEADDR	0x0004
#define SO_KEEPALIVE	0x0008
#define SO_DONTROUTE	0x0010
#define SO_BROADCAST	0x0020
#define SO_LINGER	0x0080
#define SO_OOBINLINE	0x0100
#define SO_REUSEPORT	0x0200
#define SO_SNDBUF	0x1001
#define SO_RCVBUF	0x1002
#define SO_SNDBUFFORCE	0x100a
#define SO_RCVBUFFORCE	0x100b
#define SO_SNDLOWAT	0x1003
#define SO_RCVLOWAT	0x1004
#define SO_SNDTIMEO_OLD	0x1005
#define SO_RCVTIMEO_OLD	0x1006
#define SO_ERROR	0x1007
#define SO_TYPE		0x1008
#define SO_PROTOCOL	0x1028
#define SO_DOMAIN	0x1029
#define SO_PEERNAME	0x2000

#define SO_NO_CHECK	0x400b
#define SO_PRIORITY	0x400c
#define SO_BSDCOMPAT	0x400e
#define SO_PASSCRED	0x4010
#define SO_PEERCRED	0x4011

/* Security levels - as per NRL IPv6 - don't actually do anything */
#define SO_SECURITY_AUTHENTICATION		0x4016
#define SO_SECURITY_ENCRYPTION_TRANSPORT	0x4017
#define SO_SECURITY_ENCRYPTION_NETWORK		0x4018

#define SO_BINDTODEVICE	0x4019

/* Socket filtering */
#define SO_ATTACH_FILTER        0x401a
#define SO_DETACH_FILTER        0x401b
#define SO_GET_FILTER		SO_ATTACH_FILTER

#define SO_ACCEPTCONN		0x401c

#define SO_PEERSEC		0x401d
#define SO_PASSSEC		0x401e

#define SO_MARK			0x401f

#define SO_RXQ_OVFL             0x4021

#define SO_WIFI_STATUS		0x4022
#define SCM_WIFI_STATUS		SO_WIFI_STATUS
#define SO_PEEK_OFF		0x4023

/* Instruct lower device to use last 4-bytes of skb data as FCS */
#define SO_NOFCS		0x4024

#define SO_LOCK_FILTER		0x4025

#define SO_SELECT_ERR_QUEUE	0x4026

#define SO_BUSY_POLL		0x4027

#define SO_MAX_PACING_RATE	0x4028

#define SO_BPF_EXTENSIONS	0x4029

#define SO_INCOMING_CPU		0x402A

#define SO_ATTACH_BPF		0x402B
#define SO_DETACH_BPF		SO_DETACH_FILTER

#define SO_ATTACH_REUSEPORT_CBPF	0x402C
#define SO_ATTACH_REUSEPORT_EBPF	0x402D

#define SO_CNX_ADVICE		0x402E

#define SCM_TIMESTAMPING_OPT_STATS	0x402F

#define SO_MEMINFO		0x4030

#define SO_INCOMING_NAPI_ID	0x4031

#define SO_COOKIE		0x4032

#define SCM_TIMESTAMPING_PKTINFO	0x4033

#define SO_PEERGROUPS		0x4034

#define SO_ZEROCOPY		0x4035

#define SO_TXTIME		0x4036
#define SCM_TXTIME		SO_TXTIME

#define SO_BINDTOIFINDEX	0x4037

#define SO_TIMESTAMP_OLD        0x4012
#define SO_TIMESTAMPNS_OLD      0x4013
#define SO_TIMESTAMPING_OLD     0x4020

#define SO_TIMESTAMP_NEW        0x4038
#define SO_TIMESTAMPNS_NEW      0x4039
#define SO_TIMESTAMPING_NEW     0x403A

#define SO_RCVTIMEO_NEW         0x4040
#define SO_SNDTIMEO_NEW         0x4041

#define SO_DETACH_REUSEPORT_BPF 0x4042

#define SO_PREFER_BUSY_POLL	0x4043
#define SO_BUSY_POLL_BUDGET	0x4044

#define SO_NETNS_COOKIE		0x4045

#define SO_BUF_LOCK		0x4046

<<<<<<< HEAD
=======
#define SO_RESERVE_MEM		0x4047

>>>>>>> df0cc57e
#if !defined(__KERNEL__)

#if __BITS_PER_LONG == 64
#define SO_TIMESTAMP		SO_TIMESTAMP_OLD
#define SO_TIMESTAMPNS		SO_TIMESTAMPNS_OLD
#define SO_TIMESTAMPING         SO_TIMESTAMPING_OLD
#define SO_RCVTIMEO		SO_RCVTIMEO_OLD
#define SO_SNDTIMEO		SO_SNDTIMEO_OLD
#else
#define SO_TIMESTAMP (sizeof(time_t) == sizeof(__kernel_long_t) ? SO_TIMESTAMP_OLD : SO_TIMESTAMP_NEW)
#define SO_TIMESTAMPNS (sizeof(time_t) == sizeof(__kernel_long_t) ? SO_TIMESTAMPNS_OLD : SO_TIMESTAMPNS_NEW)
#define SO_TIMESTAMPING (sizeof(time_t) == sizeof(__kernel_long_t) ? SO_TIMESTAMPING_OLD : SO_TIMESTAMPING_NEW)

#define SO_RCVTIMEO (sizeof(time_t) == sizeof(__kernel_long_t) ? SO_RCVTIMEO_OLD : SO_RCVTIMEO_NEW)
#define SO_SNDTIMEO (sizeof(time_t) == sizeof(__kernel_long_t) ? SO_SNDTIMEO_OLD : SO_SNDTIMEO_NEW)
#endif

#define SCM_TIMESTAMP           SO_TIMESTAMP
#define SCM_TIMESTAMPNS         SO_TIMESTAMPNS
#define SCM_TIMESTAMPING        SO_TIMESTAMPING

#endif

#endif /* _UAPI_ASM_SOCKET_H */<|MERGE_RESOLUTION|>--- conflicted
+++ resolved
@@ -123,11 +123,8 @@
 
 #define SO_BUF_LOCK		0x4046
 
-<<<<<<< HEAD
-=======
 #define SO_RESERVE_MEM		0x4047
 
->>>>>>> df0cc57e
 #if !defined(__KERNEL__)
 
 #if __BITS_PER_LONG == 64
