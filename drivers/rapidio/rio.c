/*
 * RapidIO interconnect services
 * (RapidIO Interconnect Specification, http://www.rapidio.org)
 *
 * Copyright 2005 MontaVista Software, Inc.
 * Matt Porter <mporter@kernel.crashing.org>
 *
 * Copyright 2009 Integrated Device Technology, Inc.
 * Alex Bounine <alexandre.bounine@idt.com>
 * - Added Port-Write/Error Management initialization and handling
 *
 * This program is free software; you can redistribute  it and/or modify it
 * under  the terms of  the GNU General  Public License as published by the
 * Free Software Foundation;  either version 2 of the  License, or (at your
 * option) any later version.
 */

#include <linux/types.h>
#include <linux/kernel.h>

#include <linux/delay.h>
#include <linux/init.h>
#include <linux/rio.h>
#include <linux/rio_drv.h>
#include <linux/rio_ids.h>
#include <linux/rio_regs.h>
#include <linux/module.h>
#include <linux/spinlock.h>
#include <linux/slab.h>
#include <linux/interrupt.h>

#include "rio.h"

static LIST_HEAD(rio_mports);
static unsigned char next_portid;

/**
 * rio_local_get_device_id - Get the base/extended device id for a port
 * @port: RIO master port from which to get the deviceid
 *
 * Reads the base/extended device id from the local device
 * implementing the master port. Returns the 8/16-bit device
 * id.
 */
u16 rio_local_get_device_id(struct rio_mport *port)
{
	u32 result;

	rio_local_read_config_32(port, RIO_DID_CSR, &result);

	return (RIO_GET_DID(port->sys_size, result));
}

/**
 * rio_request_inb_mbox - request inbound mailbox service
 * @mport: RIO master port from which to allocate the mailbox resource
 * @dev_id: Device specific pointer to pass on event
 * @mbox: Mailbox number to claim
 * @entries: Number of entries in inbound mailbox queue
 * @minb: Callback to execute when inbound message is received
 *
 * Requests ownership of an inbound mailbox resource and binds
 * a callback function to the resource. Returns %0 on success.
 */
int rio_request_inb_mbox(struct rio_mport *mport,
			 void *dev_id,
			 int mbox,
			 int entries,
			 void (*minb) (struct rio_mport * mport, void *dev_id, int mbox,
				       int slot))
{
	int rc = -ENOSYS;
	struct resource *res;

	if (mport->ops->open_inb_mbox == NULL)
		goto out;

	res = kmalloc(sizeof(struct resource), GFP_KERNEL);

	if (res) {
		rio_init_mbox_res(res, mbox, mbox);

		/* Make sure this mailbox isn't in use */
		if ((rc =
		     request_resource(&mport->riores[RIO_INB_MBOX_RESOURCE],
				      res)) < 0) {
			kfree(res);
			goto out;
		}

		mport->inb_msg[mbox].res = res;

		/* Hook the inbound message callback */
		mport->inb_msg[mbox].mcback = minb;

		rc = mport->ops->open_inb_mbox(mport, dev_id, mbox, entries);
	} else
		rc = -ENOMEM;

      out:
	return rc;
}

/**
 * rio_release_inb_mbox - release inbound mailbox message service
 * @mport: RIO master port from which to release the mailbox resource
 * @mbox: Mailbox number to release
 *
 * Releases ownership of an inbound mailbox resource. Returns 0
 * if the request has been satisfied.
 */
int rio_release_inb_mbox(struct rio_mport *mport, int mbox)
{
	if (mport->ops->close_inb_mbox) {
		mport->ops->close_inb_mbox(mport, mbox);

		/* Release the mailbox resource */
		return release_resource(mport->inb_msg[mbox].res);
	} else
		return -ENOSYS;
}

/**
 * rio_request_outb_mbox - request outbound mailbox service
 * @mport: RIO master port from which to allocate the mailbox resource
 * @dev_id: Device specific pointer to pass on event
 * @mbox: Mailbox number to claim
 * @entries: Number of entries in outbound mailbox queue
 * @moutb: Callback to execute when outbound message is sent
 *
 * Requests ownership of an outbound mailbox resource and binds
 * a callback function to the resource. Returns 0 on success.
 */
int rio_request_outb_mbox(struct rio_mport *mport,
			  void *dev_id,
			  int mbox,
			  int entries,
			  void (*moutb) (struct rio_mport * mport, void *dev_id, int mbox, int slot))
{
	int rc = -ENOSYS;
	struct resource *res;

	if (mport->ops->open_outb_mbox == NULL)
		goto out;

	res = kmalloc(sizeof(struct resource), GFP_KERNEL);

	if (res) {
		rio_init_mbox_res(res, mbox, mbox);

		/* Make sure this outbound mailbox isn't in use */
		if ((rc =
		     request_resource(&mport->riores[RIO_OUTB_MBOX_RESOURCE],
				      res)) < 0) {
			kfree(res);
			goto out;
		}

		mport->outb_msg[mbox].res = res;

		/* Hook the inbound message callback */
		mport->outb_msg[mbox].mcback = moutb;

		rc = mport->ops->open_outb_mbox(mport, dev_id, mbox, entries);
	} else
		rc = -ENOMEM;

      out:
	return rc;
}

/**
 * rio_release_outb_mbox - release outbound mailbox message service
 * @mport: RIO master port from which to release the mailbox resource
 * @mbox: Mailbox number to release
 *
 * Releases ownership of an inbound mailbox resource. Returns 0
 * if the request has been satisfied.
 */
int rio_release_outb_mbox(struct rio_mport *mport, int mbox)
{
	if (mport->ops->close_outb_mbox) {
		mport->ops->close_outb_mbox(mport, mbox);

		/* Release the mailbox resource */
		return release_resource(mport->outb_msg[mbox].res);
	} else
		return -ENOSYS;
}

/**
 * rio_setup_inb_dbell - bind inbound doorbell callback
 * @mport: RIO master port to bind the doorbell callback
 * @dev_id: Device specific pointer to pass on event
 * @res: Doorbell message resource
 * @dinb: Callback to execute when doorbell is received
 *
 * Adds a doorbell resource/callback pair into a port's
 * doorbell event list. Returns 0 if the request has been
 * satisfied.
 */
static int
rio_setup_inb_dbell(struct rio_mport *mport, void *dev_id, struct resource *res,
		    void (*dinb) (struct rio_mport * mport, void *dev_id, u16 src, u16 dst,
				  u16 info))
{
	int rc = 0;
	struct rio_dbell *dbell;

	if (!(dbell = kmalloc(sizeof(struct rio_dbell), GFP_KERNEL))) {
		rc = -ENOMEM;
		goto out;
	}

	dbell->res = res;
	dbell->dinb = dinb;
	dbell->dev_id = dev_id;

	list_add_tail(&dbell->node, &mport->dbells);

      out:
	return rc;
}

/**
 * rio_request_inb_dbell - request inbound doorbell message service
 * @mport: RIO master port from which to allocate the doorbell resource
 * @dev_id: Device specific pointer to pass on event
 * @start: Doorbell info range start
 * @end: Doorbell info range end
 * @dinb: Callback to execute when doorbell is received
 *
 * Requests ownership of an inbound doorbell resource and binds
 * a callback function to the resource. Returns 0 if the request
 * has been satisfied.
 */
int rio_request_inb_dbell(struct rio_mport *mport,
			  void *dev_id,
			  u16 start,
			  u16 end,
			  void (*dinb) (struct rio_mport * mport, void *dev_id, u16 src,
					u16 dst, u16 info))
{
	int rc = 0;

	struct resource *res = kmalloc(sizeof(struct resource), GFP_KERNEL);

	if (res) {
		rio_init_dbell_res(res, start, end);

		/* Make sure these doorbells aren't in use */
		if ((rc =
		     request_resource(&mport->riores[RIO_DOORBELL_RESOURCE],
				      res)) < 0) {
			kfree(res);
			goto out;
		}

		/* Hook the doorbell callback */
		rc = rio_setup_inb_dbell(mport, dev_id, res, dinb);
	} else
		rc = -ENOMEM;

      out:
	return rc;
}

/**
 * rio_release_inb_dbell - release inbound doorbell message service
 * @mport: RIO master port from which to release the doorbell resource
 * @start: Doorbell info range start
 * @end: Doorbell info range end
 *
 * Releases ownership of an inbound doorbell resource and removes
 * callback from the doorbell event list. Returns 0 if the request
 * has been satisfied.
 */
int rio_release_inb_dbell(struct rio_mport *mport, u16 start, u16 end)
{
	int rc = 0, found = 0;
	struct rio_dbell *dbell;

	list_for_each_entry(dbell, &mport->dbells, node) {
		if ((dbell->res->start == start) && (dbell->res->end == end)) {
			found = 1;
			break;
		}
	}

	/* If we can't find an exact match, fail */
	if (!found) {
		rc = -EINVAL;
		goto out;
	}

	/* Delete from list */
	list_del(&dbell->node);

	/* Release the doorbell resource */
	rc = release_resource(dbell->res);

	/* Free the doorbell event */
	kfree(dbell);

      out:
	return rc;
}

/**
 * rio_request_outb_dbell - request outbound doorbell message range
 * @rdev: RIO device from which to allocate the doorbell resource
 * @start: Doorbell message range start
 * @end: Doorbell message range end
 *
 * Requests ownership of a doorbell message range. Returns a resource
 * if the request has been satisfied or %NULL on failure.
 */
struct resource *rio_request_outb_dbell(struct rio_dev *rdev, u16 start,
					u16 end)
{
	struct resource *res = kmalloc(sizeof(struct resource), GFP_KERNEL);

	if (res) {
		rio_init_dbell_res(res, start, end);

		/* Make sure these doorbells aren't in use */
		if (request_resource(&rdev->riores[RIO_DOORBELL_RESOURCE], res)
		    < 0) {
			kfree(res);
			res = NULL;
		}
	}

	return res;
}

/**
 * rio_release_outb_dbell - release outbound doorbell message range
 * @rdev: RIO device from which to release the doorbell resource
 * @res: Doorbell resource to be freed
 *
 * Releases ownership of a doorbell message range. Returns 0 if the
 * request has been satisfied.
 */
int rio_release_outb_dbell(struct rio_dev *rdev, struct resource *res)
{
	int rc = release_resource(res);

	kfree(res);

	return rc;
}

/**
 * rio_request_inb_pwrite - request inbound port-write message service
 * @rdev: RIO device to which register inbound port-write callback routine
 * @pwcback: Callback routine to execute when port-write is received
 *
 * Binds a port-write callback function to the RapidIO device.
 * Returns 0 if the request has been satisfied.
 */
int rio_request_inb_pwrite(struct rio_dev *rdev,
	int (*pwcback)(struct rio_dev *rdev, union rio_pw_msg *msg, int step))
{
	int rc = 0;

	spin_lock(&rio_global_list_lock);
	if (rdev->pwcback != NULL)
		rc = -ENOMEM;
	else
		rdev->pwcback = pwcback;

	spin_unlock(&rio_global_list_lock);
	return rc;
}
EXPORT_SYMBOL_GPL(rio_request_inb_pwrite);

/**
 * rio_release_inb_pwrite - release inbound port-write message service
 * @rdev: RIO device which registered for inbound port-write callback
 *
 * Removes callback from the rio_dev structure. Returns 0 if the request
 * has been satisfied.
 */
int rio_release_inb_pwrite(struct rio_dev *rdev)
{
	int rc = -ENOMEM;

	spin_lock(&rio_global_list_lock);
	if (rdev->pwcback) {
		rdev->pwcback = NULL;
		rc = 0;
	}

	spin_unlock(&rio_global_list_lock);
	return rc;
}
EXPORT_SYMBOL_GPL(rio_release_inb_pwrite);

/**
 * rio_mport_get_physefb - Helper function that returns register offset
 *                      for Physical Layer Extended Features Block.
 * @port: Master port to issue transaction
 * @local: Indicate a local master port or remote device access
 * @destid: Destination ID of the device
 * @hopcount: Number of switch hops to the device
 */
u32
rio_mport_get_physefb(struct rio_mport *port, int local,
		      u16 destid, u8 hopcount)
{
	u32 ext_ftr_ptr;
	u32 ftr_header;

	ext_ftr_ptr = rio_mport_get_efb(port, local, destid, hopcount, 0);

	while (ext_ftr_ptr)  {
		if (local)
			rio_local_read_config_32(port, ext_ftr_ptr,
						 &ftr_header);
		else
			rio_mport_read_config_32(port, destid, hopcount,
						 ext_ftr_ptr, &ftr_header);

		ftr_header = RIO_GET_BLOCK_ID(ftr_header);
		switch (ftr_header) {

		case RIO_EFB_SER_EP_ID_V13P:
		case RIO_EFB_SER_EP_REC_ID_V13P:
		case RIO_EFB_SER_EP_FREE_ID_V13P:
		case RIO_EFB_SER_EP_ID:
		case RIO_EFB_SER_EP_REC_ID:
		case RIO_EFB_SER_EP_FREE_ID:
		case RIO_EFB_SER_EP_FREC_ID:

			return ext_ftr_ptr;

		default:
			break;
		}

		ext_ftr_ptr = rio_mport_get_efb(port, local, destid,
						hopcount, ext_ftr_ptr);
	}

	return ext_ftr_ptr;
}

/**
 * rio_get_comptag - Begin or continue searching for a RIO device by component tag
 * @comp_tag: RIO component tag to match
 * @from: Previous RIO device found in search, or %NULL for new search
 *
 * Iterates through the list of known RIO devices. If a RIO device is
 * found with a matching @comp_tag, a pointer to its device
 * structure is returned. Otherwise, %NULL is returned. A new search
 * is initiated by passing %NULL to the @from argument. Otherwise, if
 * @from is not %NULL, searches continue from next device on the global
 * list.
 */
struct rio_dev *rio_get_comptag(u32 comp_tag, struct rio_dev *from)
{
	struct list_head *n;
	struct rio_dev *rdev;

	spin_lock(&rio_global_list_lock);
	n = from ? from->global_list.next : rio_devices.next;

	while (n && (n != &rio_devices)) {
		rdev = rio_dev_g(n);
		if (rdev->comp_tag == comp_tag)
			goto exit;
		n = n->next;
	}
	rdev = NULL;
exit:
	spin_unlock(&rio_global_list_lock);
	return rdev;
}

/**
 * rio_set_port_lockout - Sets/clears LOCKOUT bit (RIO EM 1.3) for a switch port.
 * @rdev: Pointer to RIO device control structure
 * @pnum: Switch port number to set LOCKOUT bit
 * @lock: Operation : set (=1) or clear (=0)
 */
int rio_set_port_lockout(struct rio_dev *rdev, u32 pnum, int lock)
{
	u32 regval;

	rio_read_config_32(rdev,
				 rdev->phys_efptr + RIO_PORT_N_CTL_CSR(pnum),
				 &regval);
	if (lock)
		regval |= RIO_PORT_N_CTL_LOCKOUT;
	else
		regval &= ~RIO_PORT_N_CTL_LOCKOUT;

	rio_write_config_32(rdev,
				  rdev->phys_efptr + RIO_PORT_N_CTL_CSR(pnum),
				  regval);
	return 0;
}

/**
 * rio_chk_dev_route - Validate route to the specified device.
 * @rdev:  RIO device failed to respond
 * @nrdev: Last active device on the route to rdev
 * @npnum: nrdev's port number on the route to rdev
 *
 * Follows a route to the specified RIO device to determine the last available
 * device (and corresponding RIO port) on the route.
 */
static int
rio_chk_dev_route(struct rio_dev *rdev, struct rio_dev **nrdev, int *npnum)
{
	u32 result;
	int p_port, rc = -EIO;
	struct rio_dev *prev = NULL;

	/* Find switch with failed RIO link */
	while (rdev->prev && (rdev->prev->pef & RIO_PEF_SWITCH)) {
		if (!rio_read_config_32(rdev->prev, RIO_DEV_ID_CAR, &result)) {
			prev = rdev->prev;
			break;
		}
		rdev = rdev->prev;
	}

	if (prev == NULL)
		goto err_out;

	p_port = prev->rswitch->route_table[rdev->destid];

	if (p_port != RIO_INVALID_ROUTE) {
		pr_debug("RIO: link failed on [%s]-P%d\n",
			 rio_name(prev), p_port);
		*nrdev = prev;
		*npnum = p_port;
		rc = 0;
	} else
		pr_debug("RIO: failed to trace route to %s\n", rio_name(rdev));
err_out:
	return rc;
}

/**
 * rio_mport_chk_dev_access - Validate access to the specified device.
 * @mport: Master port to send transactions
 * @destid: Device destination ID in network
 * @hopcount: Number of hops into the network
 */
int
rio_mport_chk_dev_access(struct rio_mport *mport, u16 destid, u8 hopcount)
{
	int i = 0;
	u32 tmp;

	while (rio_mport_read_config_32(mport, destid, hopcount,
					RIO_DEV_ID_CAR, &tmp)) {
		i++;
		if (i == RIO_MAX_CHK_RETRY)
			return -EIO;
		mdelay(1);
	}

	return 0;
}

/**
 * rio_chk_dev_access - Validate access to the specified device.
 * @rdev: Pointer to RIO device control structure
 */
static int rio_chk_dev_access(struct rio_dev *rdev)
{
	return rio_mport_chk_dev_access(rdev->net->hport,
					rdev->destid, rdev->hopcount);
}

/**
 * rio_get_input_status - Sends a Link-Request/Input-Status control symbol and
 *                        returns link-response (if requested).
 * @rdev: RIO devive to issue Input-status command
 * @pnum: Device port number to issue the command
 * @lnkresp: Response from a link partner
 */
static int
rio_get_input_status(struct rio_dev *rdev, int pnum, u32 *lnkresp)
{
	u32 regval;
	int checkcount;

	if (lnkresp) {
		/* Read from link maintenance response register
		 * to clear valid bit */
		rio_read_config_32(rdev,
			rdev->phys_efptr + RIO_PORT_N_MNT_RSP_CSR(pnum),
			&regval);
		udelay(50);
	}

	/* Issue Input-status command */
	rio_write_config_32(rdev,
		rdev->phys_efptr + RIO_PORT_N_MNT_REQ_CSR(pnum),
		RIO_MNT_REQ_CMD_IS);

	/* Exit if the response is not expected */
	if (lnkresp == NULL)
		return 0;

	checkcount = 3;
	while (checkcount--) {
		udelay(50);
		rio_read_config_32(rdev,
			rdev->phys_efptr + RIO_PORT_N_MNT_RSP_CSR(pnum),
			&regval);
		if (regval & RIO_PORT_N_MNT_RSP_RVAL) {
			*lnkresp = regval;
			return 0;
		}
	}

	return -EIO;
}

/**
 * rio_clr_err_stopped - Clears port Error-stopped states.
 * @rdev: Pointer to RIO device control structure
 * @pnum: Switch port number to clear errors
 * @err_status: port error status (if 0 reads register from device)
 */
static int rio_clr_err_stopped(struct rio_dev *rdev, u32 pnum, u32 err_status)
{
	struct rio_dev *nextdev = rdev->rswitch->nextdev[pnum];
	u32 regval;
	u32 far_ackid, far_linkstat, near_ackid;

	if (err_status == 0)
		rio_read_config_32(rdev,
			rdev->phys_efptr + RIO_PORT_N_ERR_STS_CSR(pnum),
			&err_status);

	if (err_status & RIO_PORT_N_ERR_STS_PW_OUT_ES) {
		pr_debug("RIO_EM: servicing Output Error-Stopped state\n");
		/*
		 * Send a Link-Request/Input-Status control symbol
		 */
		if (rio_get_input_status(rdev, pnum, &regval)) {
			pr_debug("RIO_EM: Input-status response timeout\n");
			goto rd_err;
		}

		pr_debug("RIO_EM: SP%d Input-status response=0x%08x\n",
			 pnum, regval);
		far_ackid = (regval & RIO_PORT_N_MNT_RSP_ASTAT) >> 5;
		far_linkstat = regval & RIO_PORT_N_MNT_RSP_LSTAT;
		rio_read_config_32(rdev,
			rdev->phys_efptr + RIO_PORT_N_ACK_STS_CSR(pnum),
			&regval);
		pr_debug("RIO_EM: SP%d_ACK_STS_CSR=0x%08x\n", pnum, regval);
		near_ackid = (regval & RIO_PORT_N_ACK_INBOUND) >> 24;
		pr_debug("RIO_EM: SP%d far_ackID=0x%02x far_linkstat=0x%02x" \
			 " near_ackID=0x%02x\n",
			pnum, far_ackid, far_linkstat, near_ackid);

		/*
		 * If required, synchronize ackIDs of near and
		 * far sides.
		 */
		if ((far_ackid != ((regval & RIO_PORT_N_ACK_OUTSTAND) >> 8)) ||
		    (far_ackid != (regval & RIO_PORT_N_ACK_OUTBOUND))) {
			/* Align near outstanding/outbound ackIDs with
			 * far inbound.
			 */
			rio_write_config_32(rdev,
				rdev->phys_efptr + RIO_PORT_N_ACK_STS_CSR(pnum),
				(near_ackid << 24) |
					(far_ackid << 8) | far_ackid);
			/* Align far outstanding/outbound ackIDs with
			 * near inbound.
			 */
			far_ackid++;
			if (nextdev)
				rio_write_config_32(nextdev,
					nextdev->phys_efptr +
					RIO_PORT_N_ACK_STS_CSR(RIO_GET_PORT_NUM(nextdev->swpinfo)),
					(far_ackid << 24) |
					(near_ackid << 8) | near_ackid);
			else
				pr_debug("RIO_EM: Invalid nextdev pointer (NULL)\n");
		}
rd_err:
		rio_read_config_32(rdev,
			rdev->phys_efptr + RIO_PORT_N_ERR_STS_CSR(pnum),
			&err_status);
		pr_debug("RIO_EM: SP%d_ERR_STS_CSR=0x%08x\n", pnum, err_status);
	}

	if ((err_status & RIO_PORT_N_ERR_STS_PW_INP_ES) && nextdev) {
		pr_debug("RIO_EM: servicing Input Error-Stopped state\n");
		rio_get_input_status(nextdev,
				     RIO_GET_PORT_NUM(nextdev->swpinfo), NULL);
		udelay(50);

		rio_read_config_32(rdev,
			rdev->phys_efptr + RIO_PORT_N_ERR_STS_CSR(pnum),
			&err_status);
		pr_debug("RIO_EM: SP%d_ERR_STS_CSR=0x%08x\n", pnum, err_status);
	}

	return (err_status & (RIO_PORT_N_ERR_STS_PW_OUT_ES |
			      RIO_PORT_N_ERR_STS_PW_INP_ES)) ? 1 : 0;
}

/**
 * rio_inb_pwrite_handler - process inbound port-write message
 * @pw_msg: pointer to inbound port-write message
 *
 * Processes an inbound port-write message. Returns 0 if the request
 * has been satisfied.
 */
int rio_inb_pwrite_handler(union rio_pw_msg *pw_msg)
{
	struct rio_dev *rdev;
	u32 err_status, em_perrdet, em_ltlerrdet;
	int rc, portnum;

	rdev = rio_get_comptag((pw_msg->em.comptag & RIO_CTAG_UDEVID), NULL);
	if (rdev == NULL) {
		/* Device removed or enumeration error */
		pr_debug("RIO: %s No matching device for CTag 0x%08x\n",
			__func__, pw_msg->em.comptag);
		return -EIO;
	}

	pr_debug("RIO: Port-Write message from %s\n", rio_name(rdev));

#ifdef DEBUG_PW
	{
	u32 i;
	for (i = 0; i < RIO_PW_MSG_SIZE/sizeof(u32);) {
			pr_debug("0x%02x: %08x %08x %08x %08x\n",
				 i*4, pw_msg->raw[i], pw_msg->raw[i + 1],
				 pw_msg->raw[i + 2], pw_msg->raw[i + 3]);
			i += 4;
	}
	}
#endif

	/* Call an external service function (if such is registered
	 * for this device). This may be the service for endpoints that send
	 * device-specific port-write messages. End-point messages expected
	 * to be handled completely by EP specific device driver.
	 * For switches rc==0 signals that no standard processing required.
	 */
	if (rdev->pwcback != NULL) {
		rc = rdev->pwcback(rdev, pw_msg, 0);
		if (rc == 0)
			return 0;
	}

	portnum = pw_msg->em.is_port & 0xFF;

	/* Check if device and route to it are functional:
	 * Sometimes devices may send PW message(s) just before being
	 * powered down (or link being lost).
	 */
	if (rio_chk_dev_access(rdev)) {
		pr_debug("RIO: device access failed - get link partner\n");
		/* Scan route to the device and identify failed link.
		 * This will replace device and port reported in PW message.
		 * PW message should not be used after this point.
		 */
		if (rio_chk_dev_route(rdev, &rdev, &portnum)) {
			pr_err("RIO: Route trace for %s failed\n",
				rio_name(rdev));
			return -EIO;
		}
		pw_msg = NULL;
	}

	/* For End-point devices processing stops here */
	if (!(rdev->pef & RIO_PEF_SWITCH))
		return 0;

	if (rdev->phys_efptr == 0) {
		pr_err("RIO_PW: Bad switch initialization for %s\n",
			rio_name(rdev));
		return 0;
	}

	/*
	 * Process the port-write notification from switch
	 */
	if (rdev->rswitch->em_handle)
		rdev->rswitch->em_handle(rdev, portnum);

	rio_read_config_32(rdev,
			rdev->phys_efptr + RIO_PORT_N_ERR_STS_CSR(portnum),
			&err_status);
	pr_debug("RIO_PW: SP%d_ERR_STS_CSR=0x%08x\n", portnum, err_status);

	if (err_status & RIO_PORT_N_ERR_STS_PORT_OK) {

		if (!(rdev->rswitch->port_ok & (1 << portnum))) {
			rdev->rswitch->port_ok |= (1 << portnum);
			rio_set_port_lockout(rdev, portnum, 0);
			/* Schedule Insertion Service */
			pr_debug("RIO_PW: Device Insertion on [%s]-P%d\n",
			       rio_name(rdev), portnum);
		}

		/* Clear error-stopped states (if reported).
		 * Depending on the link partner state, two attempts
		 * may be needed for successful recovery.
		 */
		if (err_status & (RIO_PORT_N_ERR_STS_PW_OUT_ES |
				  RIO_PORT_N_ERR_STS_PW_INP_ES)) {
			if (rio_clr_err_stopped(rdev, portnum, err_status))
				rio_clr_err_stopped(rdev, portnum, 0);
		}
	}  else { /* if (err_status & RIO_PORT_N_ERR_STS_PORT_UNINIT) */

		if (rdev->rswitch->port_ok & (1 << portnum)) {
			rdev->rswitch->port_ok &= ~(1 << portnum);
			rio_set_port_lockout(rdev, portnum, 1);

			rio_write_config_32(rdev,
				rdev->phys_efptr +
					RIO_PORT_N_ACK_STS_CSR(portnum),
				RIO_PORT_N_ACK_CLEAR);

			/* Schedule Extraction Service */
			pr_debug("RIO_PW: Device Extraction on [%s]-P%d\n",
			       rio_name(rdev), portnum);
		}
	}

	rio_read_config_32(rdev,
		rdev->em_efptr + RIO_EM_PN_ERR_DETECT(portnum), &em_perrdet);
	if (em_perrdet) {
		pr_debug("RIO_PW: RIO_EM_P%d_ERR_DETECT=0x%08x\n",
			 portnum, em_perrdet);
		/* Clear EM Port N Error Detect CSR */
		rio_write_config_32(rdev,
			rdev->em_efptr + RIO_EM_PN_ERR_DETECT(portnum), 0);
	}

	rio_read_config_32(rdev,
		rdev->em_efptr + RIO_EM_LTL_ERR_DETECT, &em_ltlerrdet);
	if (em_ltlerrdet) {
		pr_debug("RIO_PW: RIO_EM_LTL_ERR_DETECT=0x%08x\n",
			 em_ltlerrdet);
		/* Clear EM L/T Layer Error Detect CSR */
		rio_write_config_32(rdev,
			rdev->em_efptr + RIO_EM_LTL_ERR_DETECT, 0);
	}

	/* Clear remaining error bits and Port-Write Pending bit */
	rio_write_config_32(rdev,
			rdev->phys_efptr + RIO_PORT_N_ERR_STS_CSR(portnum),
			err_status);

	return 0;
}
EXPORT_SYMBOL_GPL(rio_inb_pwrite_handler);

/**
 * rio_mport_get_efb - get pointer to next extended features block
 * @port: Master port to issue transaction
 * @local: Indicate a local master port or remote device access
 * @destid: Destination ID of the device
 * @hopcount: Number of switch hops to the device
 * @from: Offset of  current Extended Feature block header (if 0 starts
 * from	ExtFeaturePtr)
 */
u32
rio_mport_get_efb(struct rio_mport *port, int local, u16 destid,
		      u8 hopcount, u32 from)
{
	u32 reg_val;

	if (from == 0) {
		if (local)
			rio_local_read_config_32(port, RIO_ASM_INFO_CAR,
						 &reg_val);
		else
			rio_mport_read_config_32(port, destid, hopcount,
						 RIO_ASM_INFO_CAR, &reg_val);
		return reg_val & RIO_EXT_FTR_PTR_MASK;
	} else {
		if (local)
			rio_local_read_config_32(port, from, &reg_val);
		else
			rio_mport_read_config_32(port, destid, hopcount,
						 from, &reg_val);
		return RIO_GET_BLOCK_ID(reg_val);
	}
}

/**
 * rio_mport_get_feature - query for devices' extended features
 * @port: Master port to issue transaction
 * @local: Indicate a local master port or remote device access
 * @destid: Destination ID of the device
 * @hopcount: Number of switch hops to the device
 * @ftr: Extended feature code
 *
 * Tell if a device supports a given RapidIO capability.
 * Returns the offset of the requested extended feature
 * block within the device's RIO configuration space or
 * 0 in case the device does not support it.  Possible
 * values for @ftr:
 *
 * %RIO_EFB_PAR_EP_ID		LP/LVDS EP Devices
 *
 * %RIO_EFB_PAR_EP_REC_ID	LP/LVDS EP Recovery Devices
 *
 * %RIO_EFB_PAR_EP_FREE_ID	LP/LVDS EP Free Devices
 *
 * %RIO_EFB_SER_EP_ID		LP/Serial EP Devices
 *
 * %RIO_EFB_SER_EP_REC_ID	LP/Serial EP Recovery Devices
 *
 * %RIO_EFB_SER_EP_FREE_ID	LP/Serial EP Free Devices
 */
u32
rio_mport_get_feature(struct rio_mport * port, int local, u16 destid,
		      u8 hopcount, int ftr)
{
	u32 asm_info, ext_ftr_ptr, ftr_header;

	if (local)
		rio_local_read_config_32(port, RIO_ASM_INFO_CAR, &asm_info);
	else
		rio_mport_read_config_32(port, destid, hopcount,
					 RIO_ASM_INFO_CAR, &asm_info);

	ext_ftr_ptr = asm_info & RIO_EXT_FTR_PTR_MASK;

	while (ext_ftr_ptr) {
		if (local)
			rio_local_read_config_32(port, ext_ftr_ptr,
						 &ftr_header);
		else
			rio_mport_read_config_32(port, destid, hopcount,
						 ext_ftr_ptr, &ftr_header);
		if (RIO_GET_BLOCK_ID(ftr_header) == ftr)
			return ext_ftr_ptr;
		if (!(ext_ftr_ptr = RIO_GET_BLOCK_PTR(ftr_header)))
			break;
	}

	return 0;
}

/**
 * rio_get_asm - Begin or continue searching for a RIO device by vid/did/asm_vid/asm_did
 * @vid: RIO vid to match or %RIO_ANY_ID to match all vids
 * @did: RIO did to match or %RIO_ANY_ID to match all dids
 * @asm_vid: RIO asm_vid to match or %RIO_ANY_ID to match all asm_vids
 * @asm_did: RIO asm_did to match or %RIO_ANY_ID to match all asm_dids
 * @from: Previous RIO device found in search, or %NULL for new search
 *
 * Iterates through the list of known RIO devices. If a RIO device is
 * found with a matching @vid, @did, @asm_vid, @asm_did, the reference
 * count to the device is incrememted and a pointer to its device
 * structure is returned. Otherwise, %NULL is returned. A new search
 * is initiated by passing %NULL to the @from argument. Otherwise, if
 * @from is not %NULL, searches continue from next device on the global
 * list. The reference count for @from is always decremented if it is
 * not %NULL.
 */
struct rio_dev *rio_get_asm(u16 vid, u16 did,
			    u16 asm_vid, u16 asm_did, struct rio_dev *from)
{
	struct list_head *n;
	struct rio_dev *rdev;

	WARN_ON(in_interrupt());
	spin_lock(&rio_global_list_lock);
	n = from ? from->global_list.next : rio_devices.next;

	while (n && (n != &rio_devices)) {
		rdev = rio_dev_g(n);
		if ((vid == RIO_ANY_ID || rdev->vid == vid) &&
		    (did == RIO_ANY_ID || rdev->did == did) &&
		    (asm_vid == RIO_ANY_ID || rdev->asm_vid == asm_vid) &&
		    (asm_did == RIO_ANY_ID || rdev->asm_did == asm_did))
			goto exit;
		n = n->next;
	}
	rdev = NULL;
      exit:
	rio_dev_put(from);
	rdev = rio_dev_get(rdev);
	spin_unlock(&rio_global_list_lock);
	return rdev;
}

/**
 * rio_get_device - Begin or continue searching for a RIO device by vid/did
 * @vid: RIO vid to match or %RIO_ANY_ID to match all vids
 * @did: RIO did to match or %RIO_ANY_ID to match all dids
 * @from: Previous RIO device found in search, or %NULL for new search
 *
 * Iterates through the list of known RIO devices. If a RIO device is
 * found with a matching @vid and @did, the reference count to the
 * device is incrememted and a pointer to its device structure is returned.
 * Otherwise, %NULL is returned. A new search is initiated by passing %NULL
 * to the @from argument. Otherwise, if @from is not %NULL, searches
 * continue from next device on the global list. The reference count for
 * @from is always decremented if it is not %NULL.
 */
struct rio_dev *rio_get_device(u16 vid, u16 did, struct rio_dev *from)
{
	return rio_get_asm(vid, did, RIO_ANY_ID, RIO_ANY_ID, from);
}

/**
 * rio_std_route_add_entry - Add switch route table entry using standard
 *   registers defined in RIO specification rev.1.3
 * @mport: Master port to issue transaction
 * @destid: Destination ID of the device
 * @hopcount: Number of switch hops to the device
 * @table: routing table ID (global or port-specific)
 * @route_destid: destID entry in the RT
 * @route_port: destination port for specified destID
 */
int rio_std_route_add_entry(struct rio_mport *mport, u16 destid, u8 hopcount,
		       u16 table, u16 route_destid, u8 route_port)
{
	if (table == RIO_GLOBAL_TABLE) {
		rio_mport_write_config_32(mport, destid, hopcount,
				RIO_STD_RTE_CONF_DESTID_SEL_CSR,
				(u32)route_destid);
		rio_mport_write_config_32(mport, destid, hopcount,
				RIO_STD_RTE_CONF_PORT_SEL_CSR,
				(u32)route_port);
	}

	udelay(10);
	return 0;
}

/**
 * rio_std_route_get_entry - Read switch route table entry (port number)
 *   associated with specified destID using standard registers defined in RIO
 *   specification rev.1.3
 * @mport: Master port to issue transaction
 * @destid: Destination ID of the device
 * @hopcount: Number of switch hops to the device
 * @table: routing table ID (global or port-specific)
 * @route_destid: destID entry in the RT
 * @route_port: returned destination port for specified destID
 */
int rio_std_route_get_entry(struct rio_mport *mport, u16 destid, u8 hopcount,
		       u16 table, u16 route_destid, u8 *route_port)
{
	u32 result;

	if (table == RIO_GLOBAL_TABLE) {
		rio_mport_write_config_32(mport, destid, hopcount,
				RIO_STD_RTE_CONF_DESTID_SEL_CSR, route_destid);
		rio_mport_read_config_32(mport, destid, hopcount,
				RIO_STD_RTE_CONF_PORT_SEL_CSR, &result);

		*route_port = (u8)result;
	}

	return 0;
}

/**
 * rio_std_route_clr_table - Clear swotch route table using standard registers
 *   defined in RIO specification rev.1.3.
 * @mport: Master port to issue transaction
 * @destid: Destination ID of the device
 * @hopcount: Number of switch hops to the device
 * @table: routing table ID (global or port-specific)
 */
int rio_std_route_clr_table(struct rio_mport *mport, u16 destid, u8 hopcount,
		       u16 table)
{
	u32 max_destid = 0xff;
	u32 i, pef, id_inc = 1, ext_cfg = 0;
	u32 port_sel = RIO_INVALID_ROUTE;

	if (table == RIO_GLOBAL_TABLE) {
		rio_mport_read_config_32(mport, destid, hopcount,
					 RIO_PEF_CAR, &pef);

		if (mport->sys_size) {
			rio_mport_read_config_32(mport, destid, hopcount,
						 RIO_SWITCH_RT_LIMIT,
						 &max_destid);
			max_destid &= RIO_RT_MAX_DESTID;
		}

		if (pef & RIO_PEF_EXT_RT) {
			ext_cfg = 0x80000000;
			id_inc = 4;
			port_sel = (RIO_INVALID_ROUTE << 24) |
				   (RIO_INVALID_ROUTE << 16) |
				   (RIO_INVALID_ROUTE << 8) |
				   RIO_INVALID_ROUTE;
		}

		for (i = 0; i <= max_destid;) {
			rio_mport_write_config_32(mport, destid, hopcount,
					RIO_STD_RTE_CONF_DESTID_SEL_CSR,
					ext_cfg | i);
			rio_mport_write_config_32(mport, destid, hopcount,
					RIO_STD_RTE_CONF_PORT_SEL_CSR,
					port_sel);
			i += id_inc;
		}
	}

	udelay(10);
	return 0;
}

static void rio_fixup_device(struct rio_dev *dev)
{
}

static int __devinit rio_init(void)
{
	struct rio_dev *dev = NULL;

	while ((dev = rio_get_device(RIO_ANY_ID, RIO_ANY_ID, dev)) != NULL) {
		rio_fixup_device(dev);
	}
	return 0;
}

int __devinit rio_init_mports(void)
{
	struct rio_mport *port;

	list_for_each_entry(port, &rio_mports, node) {
		if (port->host_deviceid >= 0)
			rio_enum_mport(port);
		else
			rio_disc_mport(port);
	}

	rio_init();

	return 0;
<<<<<<< HEAD
}

device_initcall_sync(rio_init_mports);

static int hdids[RIO_MAX_MPORTS + 1];

static int rio_get_hdid(int index)
{
	if (!hdids[0] || hdids[0] <= index || index >= RIO_MAX_MPORTS)
		return -1;

	return hdids[index + 1];
}

static int rio_hdid_setup(char *str)
{
	(void)get_options(str, ARRAY_SIZE(hdids), hdids);
	return 1;
}

__setup("riohdid=", rio_hdid_setup);

void rio_register_mport(struct rio_mport *port)
{
	if (next_portid >= RIO_MAX_MPORTS) {
		pr_err("RIO: reached specified max number of mports\n");
		return;
=======
}

device_initcall_sync(rio_init_mports);

static int hdids[RIO_MAX_MPORTS + 1];

static int rio_get_hdid(int index)
{
	if (!hdids[0] || hdids[0] <= index || index >= RIO_MAX_MPORTS)
		return -1;

	return hdids[index + 1];
}

static int rio_hdid_setup(char *str)
{
	(void)get_options(str, ARRAY_SIZE(hdids), hdids);
	return 1;
}

__setup("riohdid=", rio_hdid_setup);

int rio_register_mport(struct rio_mport *port)
{
	if (next_portid >= RIO_MAX_MPORTS) {
		pr_err("RIO: reached specified max number of mports\n");
		return 1;
>>>>>>> d762f438
	}

	port->id = next_portid++;
	port->host_deviceid = rio_get_hdid(port->id);
	list_add_tail(&port->node, &rio_mports);
	return 0;
}

EXPORT_SYMBOL_GPL(rio_local_get_device_id);
EXPORT_SYMBOL_GPL(rio_get_device);
EXPORT_SYMBOL_GPL(rio_get_asm);
EXPORT_SYMBOL_GPL(rio_request_inb_dbell);
EXPORT_SYMBOL_GPL(rio_release_inb_dbell);
EXPORT_SYMBOL_GPL(rio_request_outb_dbell);
EXPORT_SYMBOL_GPL(rio_release_outb_dbell);
EXPORT_SYMBOL_GPL(rio_request_inb_mbox);
EXPORT_SYMBOL_GPL(rio_release_inb_mbox);
EXPORT_SYMBOL_GPL(rio_request_outb_mbox);
EXPORT_SYMBOL_GPL(rio_release_outb_mbox);<|MERGE_RESOLUTION|>--- conflicted
+++ resolved
@@ -1149,35 +1149,6 @@
 	rio_init();
 
 	return 0;
-<<<<<<< HEAD
-}
-
-device_initcall_sync(rio_init_mports);
-
-static int hdids[RIO_MAX_MPORTS + 1];
-
-static int rio_get_hdid(int index)
-{
-	if (!hdids[0] || hdids[0] <= index || index >= RIO_MAX_MPORTS)
-		return -1;
-
-	return hdids[index + 1];
-}
-
-static int rio_hdid_setup(char *str)
-{
-	(void)get_options(str, ARRAY_SIZE(hdids), hdids);
-	return 1;
-}
-
-__setup("riohdid=", rio_hdid_setup);
-
-void rio_register_mport(struct rio_mport *port)
-{
-	if (next_portid >= RIO_MAX_MPORTS) {
-		pr_err("RIO: reached specified max number of mports\n");
-		return;
-=======
 }
 
 device_initcall_sync(rio_init_mports);
@@ -1205,7 +1176,6 @@
 	if (next_portid >= RIO_MAX_MPORTS) {
 		pr_err("RIO: reached specified max number of mports\n");
 		return 1;
->>>>>>> d762f438
 	}
 
 	port->id = next_portid++;
