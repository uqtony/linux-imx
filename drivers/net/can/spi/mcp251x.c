--- conflicted
+++ resolved
@@ -737,11 +737,6 @@
 	}
 	priv->net->stats.rx_packets++;
 
-<<<<<<< HEAD
-	can_led_event(priv->net, CAN_LED_EVENT_RX);
-
-=======
->>>>>>> 88084a3d
 	netif_rx(skb);
 }
 
