--- conflicted
+++ resolved
@@ -113,16 +113,6 @@
 		psp_v11_0_set_psp_funcs(psp);
 		psp->autoload_supported = false;
 		break;
-<<<<<<< HEAD
-	case CHIP_NAVI10:
-	case CHIP_NAVI14:
-	case CHIP_NAVI12:
-	case CHIP_SIENNA_CICHLID:
-	case CHIP_NAVY_FLOUNDER:
-	case CHIP_VANGOGH:
-	case CHIP_DIMGREY_CAVEFISH:
-	case CHIP_BEIGE_GOBY:
-=======
 	case IP_VERSION(11, 0, 0):
 	case IP_VERSION(11, 0, 5):
 	case IP_VERSION(11, 0, 9):
@@ -131,7 +121,6 @@
 	case IP_VERSION(11, 5, 0):
 	case IP_VERSION(11, 0, 12):
 	case IP_VERSION(11, 0, 13):
->>>>>>> df0cc57e
 		psp_v11_0_set_psp_funcs(psp);
 		psp->autoload_supported = true;
 		break;
@@ -148,16 +137,6 @@
 		psp->autoload_supported = true;
 		break;
 	case IP_VERSION(11, 0, 8):
-		if (adev->apu_flags & AMD_APU_IS_CYAN_SKILLFISH2) {
-			psp_v11_0_8_set_psp_funcs(psp);
-			psp->autoload_supported = false;
-		}
-		break;
-	case CHIP_YELLOW_CARP:
-		psp_v13_0_set_psp_funcs(psp);
-		psp->autoload_supported = true;
-		break;
-	case CHIP_CYAN_SKILLFISH:
 		if (adev->apu_flags & AMD_APU_IS_CYAN_SKILLFISH2) {
 			psp_v11_0_8_set_psp_funcs(psp);
 			psp->autoload_supported = false;
@@ -300,12 +279,8 @@
 			DRM_ERROR("Failed to load psp firmware!\n");
 			return ret;
 		}
-<<<<<<< HEAD
-	} else if (amdgpu_sriov_vf(adev) && adev->asic_type == CHIP_ALDEBARAN) {
-=======
 	} else if (amdgpu_sriov_vf(adev) &&
 		   adev->ip_versions[MP0_HWIP][0] == IP_VERSION(13, 0, 2)) {
->>>>>>> df0cc57e
 		ret = psp_init_ta_microcode(psp, "aldebaran");
 		if (ret) {
 			DRM_ERROR("Failed to initialize ta microcode!\n");
@@ -466,11 +441,7 @@
 	if (psp->adev->no_hw_access)
 		return 0;
 
-<<<<<<< HEAD
-	if (!drm_dev_enter(&psp->adev->ddev, &idx))
-=======
 	if (!drm_dev_enter(adev_to_drm(psp->adev), &idx))
->>>>>>> df0cc57e
 		return 0;
 
 	memset(psp->cmd_buf_mem, 0, PSP_CMD_BUFFER_SIZE);
@@ -643,17 +614,10 @@
 
 static bool psp_skip_tmr(struct psp_context *psp)
 {
-<<<<<<< HEAD
-	switch (psp->adev->asic_type) {
-	case CHIP_NAVI12:
-	case CHIP_SIENNA_CICHLID:
-	case CHIP_ALDEBARAN:
-=======
 	switch (psp->adev->ip_versions[MP0_HWIP][0]) {
 	case IP_VERSION(11, 0, 9):
 	case IP_VERSION(11, 0, 7):
 	case IP_VERSION(13, 0, 2):
->>>>>>> df0cc57e
 		return true;
 	default:
 		return false;
@@ -761,7 +725,6 @@
 	struct psp_context *psp = &adev->psp;
 	struct psp_gfx_cmd_resp *cmd;
 	int ret;
-<<<<<<< HEAD
 
 	if (amdgpu_sriov_vf(adev))
 		return 0;
@@ -788,55 +751,18 @@
 	struct psp_context *psp = &adev->psp;
 	struct psp_gfx_cmd_resp *cmd;
 
-=======
-
->>>>>>> df0cc57e
 	if (amdgpu_sriov_vf(adev))
 		return 0;
 
 	cmd = acquire_psp_cmd_buf(psp);
-<<<<<<< HEAD
-=======
-
-	cmd->cmd_id = GFX_CMD_ID_BOOT_CFG;
-	cmd->cmd.boot_cfg.sub_cmd = BOOTCFG_CMD_GET;
-
-	ret = psp_cmd_submit_buf(psp, NULL, cmd, psp->fence_buf_mc_addr);
-	if (!ret) {
-		*boot_cfg =
-			(cmd->resp.uresp.boot_cfg.boot_cfg & BOOT_CONFIG_GECC) ? 1 : 0;
-	}
-
-	release_psp_cmd_buf(psp);
-
-	return ret;
-}
-
-static int psp_boot_config_set(struct amdgpu_device *adev, uint32_t boot_cfg)
-{
-	int ret;
-	struct psp_context *psp = &adev->psp;
-	struct psp_gfx_cmd_resp *cmd;
-
-	if (amdgpu_sriov_vf(adev))
-		return 0;
-
-	cmd = acquire_psp_cmd_buf(psp);
->>>>>>> df0cc57e
 
 	cmd->cmd_id = GFX_CMD_ID_BOOT_CFG;
 	cmd->cmd.boot_cfg.sub_cmd = BOOTCFG_CMD_SET;
 	cmd->cmd.boot_cfg.boot_config = boot_cfg;
 	cmd->cmd.boot_cfg.boot_config_valid = boot_cfg;
-<<<<<<< HEAD
 
 	ret = psp_cmd_submit_buf(psp, NULL, cmd, psp->fence_buf_mc_addr);
 
-=======
-
-	ret = psp_cmd_submit_buf(psp, NULL, cmd, psp->fence_buf_mc_addr);
-
->>>>>>> df0cc57e
 	release_psp_cmd_buf(psp);
 
 	return ret;
@@ -863,14 +789,6 @@
 	cmd->cmd.cmd_load_ip_fw.fw_type = GFX_FW_TYPE_REG_LIST;
 
 	ret = psp_cmd_submit_buf(psp, NULL, cmd, psp->fence_buf_mc_addr);
-<<<<<<< HEAD
-
-	release_psp_cmd_buf(psp);
-
-	return ret;
-}
-=======
->>>>>>> df0cc57e
 
 	release_psp_cmd_buf(psp);
 
@@ -890,26 +808,6 @@
 	 * add workaround to bypass it for sriov now.
 	 * TODO: add version check to make it common
 	 */
-<<<<<<< HEAD
-	if (amdgpu_sriov_vf(psp->adev) || !psp->asd.size_bytes)
-		return 0;
-
-	cmd = acquire_psp_cmd_buf(psp);
-
-	psp_copy_fw(psp, psp->asd.start_addr, psp->asd.size_bytes);
-
-	psp_prep_asd_load_cmd_buf(cmd, psp->fw_pri_mc_addr,
-				  psp->asd.size_bytes);
-
-	ret = psp_cmd_submit_buf(psp, NULL, cmd,
-				 psp->fence_buf_mc_addr);
-	if (!ret) {
-		psp->asd_context.asd_initialized = true;
-		psp->asd_context.session_id = cmd->resp.session_id;
-	}
-
-	release_psp_cmd_buf(psp);
-=======
 	if (amdgpu_sriov_vf(psp->adev) || !psp->asd_context.bin_desc.size_bytes)
 		return 0;
 
@@ -920,7 +818,6 @@
 	ret = psp_asd_load(psp);
 	if (!ret)
 		psp->asd_context.initialized = true;
->>>>>>> df0cc57e
 
 	return ret;
 }
@@ -961,22 +858,10 @@
 	if (!psp->asd_context.initialized)
 		return 0;
 
-<<<<<<< HEAD
-	cmd = acquire_psp_cmd_buf(psp);
-
-	psp_prep_ta_unload_cmd_buf(cmd, psp->asd_context.session_id);
-=======
 	ret = psp_asd_unload(psp);
->>>>>>> df0cc57e
 
 	if (!ret)
-<<<<<<< HEAD
-		psp->asd_context.asd_initialized = false;
-
-	release_psp_cmd_buf(psp);
-=======
 		psp->asd_context.initialized = false;
->>>>>>> df0cc57e
 
 	return ret;
 }
@@ -1027,12 +912,7 @@
 }
 
 static int psp_ta_init_shared_buf(struct psp_context *psp,
-<<<<<<< HEAD
-				  struct ta_mem_context *mem_ctx,
-				  uint32_t shared_mem_size)
-=======
 				  struct ta_mem_context *mem_ctx)
->>>>>>> df0cc57e
 {
 	int ret;
 
@@ -1040,13 +920,8 @@
 	* Allocate 16k memory aligned to 4k from Frame Buffer (local
 	* physical) for ta to host memory
 	*/
-<<<<<<< HEAD
-	ret = amdgpu_bo_create_kernel(psp->adev, shared_mem_size, PAGE_SIZE,
-				      AMDGPU_GEM_DOMAIN_VRAM,
-=======
 	ret = amdgpu_bo_create_kernel(psp->adev, mem_ctx->shared_mem_size,
 				      PAGE_SIZE, AMDGPU_GEM_DOMAIN_VRAM,
->>>>>>> df0cc57e
 				      &mem_ctx->shared_bo,
 				      &mem_ctx->shared_mc_addr,
 				      &mem_ctx->shared_buf);
@@ -1062,12 +937,7 @@
 
 static int psp_xgmi_init_shared_buf(struct psp_context *psp)
 {
-<<<<<<< HEAD
-	return psp_ta_init_shared_buf(psp, &psp->xgmi_context.context.mem_context,
-				      PSP_XGMI_SHARED_MEM_SIZE);
-=======
 	return psp_ta_init_shared_buf(psp, &psp->xgmi_context.context.mem_context);
->>>>>>> df0cc57e
 }
 
 static void psp_prep_ta_invoke_cmd_buf(struct psp_gfx_cmd_resp *cmd,
@@ -1086,11 +956,7 @@
 	int ret;
 	struct psp_gfx_cmd_resp *cmd = acquire_psp_cmd_buf(psp);
 
-<<<<<<< HEAD
-	psp_prep_ta_invoke_cmd_buf(cmd, ta_cmd_id, session_id);
-=======
 	psp_prep_ta_invoke_cmd_buf(cmd, ta_cmd_id, context->session_id);
->>>>>>> df0cc57e
 
 	ret = psp_cmd_submit_buf(psp, NULL, cmd,
 				 psp->fence_buf_mc_addr);
@@ -1107,33 +973,16 @@
 
 	cmd = acquire_psp_cmd_buf(psp);
 
-<<<<<<< HEAD
-	cmd = acquire_psp_cmd_buf(psp);
-
-	psp_copy_fw(psp, psp->xgmi.start_addr, psp->xgmi.size_bytes);
-
-	psp_prep_ta_load_cmd_buf(cmd,
-				 psp->fw_pri_mc_addr,
-				 psp->xgmi.size_bytes,
-				 psp->xgmi_context.context.mem_context.shared_mc_addr,
-				 PSP_XGMI_SHARED_MEM_SIZE);
-=======
 	psp_copy_fw(psp, context->bin_desc.start_addr,
 		    context->bin_desc.size_bytes);
 
 	psp_prep_ta_load_cmd_buf(cmd, psp->fw_pri_mc_addr, context);
->>>>>>> df0cc57e
 
 	ret = psp_cmd_submit_buf(psp, NULL, cmd,
 				 psp->fence_buf_mc_addr);
 
 	if (!ret) {
-<<<<<<< HEAD
-		psp->xgmi_context.context.initialized = true;
-		psp->xgmi_context.context.session_id = cmd->resp.session_id;
-=======
 		context->session_id = cmd->resp.session_id;
->>>>>>> df0cc57e
 	}
 
 	release_psp_cmd_buf(psp);
@@ -1143,61 +992,30 @@
 
 static int psp_xgmi_load(struct psp_context *psp)
 {
-<<<<<<< HEAD
-	int ret;
-	struct psp_gfx_cmd_resp *cmd;
+	return psp_ta_load(psp, &psp->xgmi_context.context);
+}
+
+static int psp_xgmi_unload(struct psp_context *psp)
+{
+	return psp_ta_unload(psp, &psp->xgmi_context.context);
+}
+
+int psp_xgmi_invoke(struct psp_context *psp, uint32_t ta_cmd_id)
+{
+	return psp_ta_invoke(psp, ta_cmd_id, &psp->xgmi_context.context);
+}
+
+int psp_xgmi_terminate(struct psp_context *psp)
+{
+	int ret;
 	struct amdgpu_device *adev = psp->adev;
 
-	/* XGMI TA unload currently is not supported on Arcturus/Aldebaran A+A */
-	if (adev->asic_type == CHIP_ARCTURUS ||
-		(adev->asic_type == CHIP_ALDEBARAN && adev->gmc.xgmi.connected_to_cpu))
-		return 0;
-
-	/*
-	 * TODO: bypass the unloading in sriov for now
-	 */
-
-	cmd = acquire_psp_cmd_buf(psp);
-
-	psp_prep_ta_unload_cmd_buf(cmd, psp->xgmi_context.context.session_id);
-
-	ret = psp_cmd_submit_buf(psp, NULL, cmd,
-				 psp->fence_buf_mc_addr);
-
-	release_psp_cmd_buf(psp);
-=======
-	return psp_ta_load(psp, &psp->xgmi_context.context);
-}
->>>>>>> df0cc57e
-
-static int psp_xgmi_unload(struct psp_context *psp)
-{
-	return psp_ta_unload(psp, &psp->xgmi_context.context);
-}
-
-int psp_xgmi_invoke(struct psp_context *psp, uint32_t ta_cmd_id)
-{
-<<<<<<< HEAD
-	return psp_ta_invoke(psp, ta_cmd_id, psp->xgmi_context.context.session_id);
-=======
-	return psp_ta_invoke(psp, ta_cmd_id, &psp->xgmi_context.context);
->>>>>>> df0cc57e
-}
-
-int psp_xgmi_terminate(struct psp_context *psp)
-{
-	int ret;
-	struct amdgpu_device *adev = psp->adev;
-
-<<<<<<< HEAD
-=======
 	/* XGMI TA unload currently is not supported on Arcturus/Aldebaran A+A */
 	if (adev->ip_versions[MP0_HWIP][0] == IP_VERSION(11, 0, 4) ||
 	    (adev->ip_versions[MP0_HWIP][0] == IP_VERSION(13, 0, 2) &&
 	     adev->gmc.xgmi.connected_to_cpu))
 		return 0;
 
->>>>>>> df0cc57e
 	if (!psp->xgmi_context.context.initialized)
 		return 0;
 
@@ -1219,24 +1037,16 @@
 	int ret;
 
 	if (!psp->ta_fw ||
-<<<<<<< HEAD
-	    !psp->xgmi.size_bytes ||
-	    !psp->xgmi.start_addr)
-=======
 	    !psp->xgmi_context.context.bin_desc.size_bytes ||
 	    !psp->xgmi_context.context.bin_desc.start_addr)
->>>>>>> df0cc57e
 		return -ENOENT;
 
 	if (!load_ta)
 		goto invoke;
 
-<<<<<<< HEAD
-=======
 	psp->xgmi_context.context.mem_context.shared_mem_size = PSP_XGMI_SHARED_MEM_SIZE;
 	psp->xgmi_context.context.ta_load_type = GFX_CMD_ID_LOAD_TA;
 
->>>>>>> df0cc57e
 	if (!psp->xgmi_context.context.initialized) {
 		ret = psp_xgmi_init_shared_buf(psp);
 		if (ret)
@@ -1304,13 +1114,8 @@
 
 static bool psp_xgmi_peer_link_info_supported(struct psp_context *psp)
 {
-<<<<<<< HEAD
-	return psp->adev->asic_type == CHIP_ALDEBARAN &&
-				psp->xgmi.feature_version >= 0x2000000b;
-=======
 	return psp->adev->ip_versions[MP0_HWIP][0] == IP_VERSION(13, 0, 2) &&
 		psp->xgmi_context.context.bin_desc.fw_version >= 0x2000000b;
->>>>>>> df0cc57e
 }
 
 /*
@@ -1474,20 +1279,48 @@
 // ras begin
 static int psp_ras_init_shared_buf(struct psp_context *psp)
 {
-<<<<<<< HEAD
-	return psp_ta_init_shared_buf(psp, &psp->ras_context.context.mem_context,
-				      PSP_RAS_SHARED_MEM_SIZE);
-=======
 	return psp_ta_init_shared_buf(psp, &psp->ras_context.context.mem_context);
->>>>>>> df0cc57e
 }
 
 static int psp_ras_load(struct psp_context *psp)
 {
-<<<<<<< HEAD
-	int ret;
-	struct psp_gfx_cmd_resp *cmd;
+	return psp_ta_load(psp, &psp->ras_context.context);
+}
+
+static int psp_ras_unload(struct psp_context *psp)
+{
+	return psp_ta_unload(psp, &psp->ras_context.context);
+}
+
+static void psp_ras_ta_check_status(struct psp_context *psp)
+{
+	struct ta_ras_shared_memory *ras_cmd =
+		(struct ta_ras_shared_memory *)psp->ras_context.context.mem_context.shared_buf;
+
+	switch (ras_cmd->ras_status) {
+	case TA_RAS_STATUS__ERROR_UNSUPPORTED_IP:
+		dev_warn(psp->adev->dev,
+				"RAS WARNING: cmd failed due to unsupported ip\n");
+		break;
+	case TA_RAS_STATUS__ERROR_UNSUPPORTED_ERROR_INJ:
+		dev_warn(psp->adev->dev,
+				"RAS WARNING: cmd failed due to unsupported error injection\n");
+		break;
+	case TA_RAS_STATUS__SUCCESS:
+		break;
+	default:
+		dev_warn(psp->adev->dev,
+				"RAS WARNING: ras status = 0x%X\n", ras_cmd->ras_status);
+		break;
+	}
+}
+
+int psp_ras_invoke(struct psp_context *psp, uint32_t ta_cmd_id)
+{
 	struct ta_ras_shared_memory *ras_cmd;
+	int ret;
+
+	ras_cmd = (struct ta_ras_shared_memory *)psp->ras_context.context.mem_context.shared_buf;
 
 	/*
 	 * TODO: bypass the loading in sriov for now
@@ -1495,112 +1328,7 @@
 	if (amdgpu_sriov_vf(psp->adev))
 		return 0;
 
-	psp_copy_fw(psp, psp->ras.start_addr, psp->ras.size_bytes);
-
-	ras_cmd = (struct ta_ras_shared_memory *)psp->ras_context.context.mem_context.shared_buf;
-
-	if (psp->adev->gmc.xgmi.connected_to_cpu)
-		ras_cmd->ras_in_message.init_flags.poison_mode_en = 1;
-	else
-		ras_cmd->ras_in_message.init_flags.dgpu_mode = 1;
-
-	cmd = acquire_psp_cmd_buf(psp);
-
-	psp_prep_ta_load_cmd_buf(cmd,
-				 psp->fw_pri_mc_addr,
-				 psp->ras.size_bytes,
-				 psp->ras_context.context.mem_context.shared_mc_addr,
-				 PSP_RAS_SHARED_MEM_SIZE);
-
-	ret = psp_cmd_submit_buf(psp, NULL, cmd,
-			psp->fence_buf_mc_addr);
-
-	if (!ret) {
-		psp->ras_context.context.session_id = cmd->resp.session_id;
-
-		if (!ras_cmd->ras_status)
-			psp->ras_context.context.initialized = true;
-		else
-			dev_warn(psp->adev->dev, "RAS Init Status: 0x%X\n", ras_cmd->ras_status);
-	}
-
-	release_psp_cmd_buf(psp);
-
-	if (ret || ras_cmd->ras_status)
-		amdgpu_ras_fini(psp->adev);
-
-	return ret;
-=======
-	return psp_ta_load(psp, &psp->ras_context.context);
->>>>>>> df0cc57e
-}
-
-static int psp_ras_unload(struct psp_context *psp)
-{
-<<<<<<< HEAD
-	int ret;
-	struct psp_gfx_cmd_resp *cmd;
-
-	/*
-	 * TODO: bypass the unloading in sriov for now
-	 */
-	if (amdgpu_sriov_vf(psp->adev))
-		return 0;
-
-	cmd = acquire_psp_cmd_buf(psp);
-
-	psp_prep_ta_unload_cmd_buf(cmd, psp->ras_context.context.session_id);
-
-	ret = psp_cmd_submit_buf(psp, NULL, cmd,
-			psp->fence_buf_mc_addr);
-
-	release_psp_cmd_buf(psp);
-=======
-	return psp_ta_unload(psp, &psp->ras_context.context);
-}
-
-static void psp_ras_ta_check_status(struct psp_context *psp)
-{
-	struct ta_ras_shared_memory *ras_cmd =
-		(struct ta_ras_shared_memory *)psp->ras_context.context.mem_context.shared_buf;
->>>>>>> df0cc57e
-
-	switch (ras_cmd->ras_status) {
-	case TA_RAS_STATUS__ERROR_UNSUPPORTED_IP:
-		dev_warn(psp->adev->dev,
-				"RAS WARNING: cmd failed due to unsupported ip\n");
-		break;
-	case TA_RAS_STATUS__ERROR_UNSUPPORTED_ERROR_INJ:
-		dev_warn(psp->adev->dev,
-				"RAS WARNING: cmd failed due to unsupported error injection\n");
-		break;
-	case TA_RAS_STATUS__SUCCESS:
-		break;
-	default:
-		dev_warn(psp->adev->dev,
-				"RAS WARNING: ras status = 0x%X\n", ras_cmd->ras_status);
-		break;
-	}
-}
-
-int psp_ras_invoke(struct psp_context *psp, uint32_t ta_cmd_id)
-{
-	struct ta_ras_shared_memory *ras_cmd;
-	int ret;
-
-	ras_cmd = (struct ta_ras_shared_memory *)psp->ras_context.context.mem_context.shared_buf;
-
-	/*
-	 * TODO: bypass the loading in sriov for now
-	 */
-	if (amdgpu_sriov_vf(psp->adev))
-		return 0;
-
-<<<<<<< HEAD
-	ret = psp_ta_invoke(psp, ta_cmd_id, psp->ras_context.context.session_id);
-=======
 	ret = psp_ta_invoke(psp, ta_cmd_id, &psp->ras_context.context);
->>>>>>> df0cc57e
 
 	if (amdgpu_ras_intr_triggered())
 		return ret;
@@ -1627,31 +1355,6 @@
 	return ret;
 }
 
-static int psp_ras_status_to_errno(struct amdgpu_device *adev,
-					 enum ta_ras_status ras_status)
-{
-	int ret = -EINVAL;
-
-	switch (ras_status) {
-	case TA_RAS_STATUS__SUCCESS:
-		ret = 0;
-		break;
-	case TA_RAS_STATUS__RESET_NEEDED:
-		ret = -EAGAIN;
-		break;
-	case TA_RAS_STATUS__ERROR_RAS_NOT_AVAILABLE:
-		dev_warn(adev->dev, "RAS WARN: ras function unavailable\n");
-		break;
-	case TA_RAS_STATUS__ERROR_ASD_READ_WRITE:
-		dev_warn(adev->dev, "RAS WARN: asd read or write failed\n");
-		break;
-	default:
-		dev_err(adev->dev, "RAS ERROR: ras function failed ret 0x%X\n", ret);
-	}
-
-	return ret;
-}
-
 int psp_ras_enable_features(struct psp_context *psp,
 		union ta_ras_cmd_input *info, bool enable)
 {
@@ -1675,11 +1378,7 @@
 	if (ret)
 		return -EINVAL;
 
-<<<<<<< HEAD
-	return psp_ras_status_to_errno(psp->adev, ras_cmd->ras_status);
-=======
 	return 0;
->>>>>>> df0cc57e
 }
 
 static int psp_ras_terminate(struct psp_context *psp)
@@ -1712,10 +1411,7 @@
 	int ret;
 	uint32_t boot_cfg = 0xFF;
 	struct amdgpu_device *adev = psp->adev;
-<<<<<<< HEAD
-=======
 	struct ta_ras_shared_memory *ras_cmd;
->>>>>>> df0cc57e
 
 	/*
 	 * TODO: bypass the initialize in sriov for now
@@ -1723,13 +1419,8 @@
 	if (amdgpu_sriov_vf(adev))
 		return 0;
 
-<<<<<<< HEAD
-	if (!adev->psp.ras.size_bytes ||
-	    !adev->psp.ras.start_addr) {
-=======
 	if (!adev->psp.ras_context.context.bin_desc.size_bytes ||
 	    !adev->psp.ras_context.context.bin_desc.start_addr) {
->>>>>>> df0cc57e
 		dev_info(adev->dev, "RAS: optional ras ta ucode is not available\n");
 		return 0;
 	}
@@ -1775,12 +1466,9 @@
 		}
 	}
 
-<<<<<<< HEAD
-=======
 	psp->ras_context.context.mem_context.shared_mem_size = PSP_RAS_SHARED_MEM_SIZE;
 	psp->ras_context.context.ta_load_type = GFX_CMD_ID_LOAD_TA;
 
->>>>>>> df0cc57e
 	if (!psp->ras_context.context.initialized) {
 		ret = psp_ras_init_shared_buf(psp);
 		if (ret)
@@ -1832,148 +1520,72 @@
 	if (amdgpu_ras_intr_triggered())
 		return 0;
 
-<<<<<<< HEAD
-	return psp_ras_status_to_errno(psp->adev, ras_cmd->ras_status);
-=======
 	if (ras_cmd->ras_status)
 		return -EINVAL;
 
 	return 0;
->>>>>>> df0cc57e
 }
 // ras end
 
 // HDCP start
 static int psp_hdcp_init_shared_buf(struct psp_context *psp)
 {
-<<<<<<< HEAD
-	return psp_ta_init_shared_buf(psp, &psp->hdcp_context.context.mem_context,
-				      PSP_HDCP_SHARED_MEM_SIZE);
-=======
 	return psp_ta_init_shared_buf(psp, &psp->hdcp_context.context.mem_context);
->>>>>>> df0cc57e
 }
 
 static int psp_hdcp_load(struct psp_context *psp)
 {
-<<<<<<< HEAD
-	int ret;
-	struct psp_gfx_cmd_resp *cmd;
-
+	return psp_ta_load(psp, &psp->hdcp_context.context);
+}
+
+static int psp_hdcp_initialize(struct psp_context *psp)
+{
+	int ret;
+
+	/*
+	 * TODO: bypass the initialize in sriov for now
+	 */
+	if (amdgpu_sriov_vf(psp->adev))
+		return 0;
+
+	if (!psp->hdcp_context.context.bin_desc.size_bytes ||
+	    !psp->hdcp_context.context.bin_desc.start_addr) {
+		dev_info(psp->adev->dev, "HDCP: optional hdcp ta ucode is not available\n");
+		return 0;
+	}
+
+	psp->hdcp_context.context.mem_context.shared_mem_size = PSP_HDCP_SHARED_MEM_SIZE;
+	psp->hdcp_context.context.ta_load_type = GFX_CMD_ID_LOAD_TA;
+
+	if (!psp->hdcp_context.context.initialized) {
+		ret = psp_hdcp_init_shared_buf(psp);
+		if (ret)
+			return ret;
+	}
+
+	ret = psp_hdcp_load(psp);
+	if (!ret) {
+		psp->hdcp_context.context.initialized = true;
+		mutex_init(&psp->hdcp_context.mutex);
+	}
+
+	return ret;
+}
+
+static int psp_hdcp_unload(struct psp_context *psp)
+{
+	return psp_ta_unload(psp, &psp->hdcp_context.context);
+}
+
+int psp_hdcp_invoke(struct psp_context *psp, uint32_t ta_cmd_id)
+{
 	/*
 	 * TODO: bypass the loading in sriov for now
 	 */
 	if (amdgpu_sriov_vf(psp->adev))
 		return 0;
 
-	psp_copy_fw(psp, psp->hdcp.start_addr,
-		    psp->hdcp.size_bytes);
-
-	cmd = acquire_psp_cmd_buf(psp);
-
-	psp_prep_ta_load_cmd_buf(cmd,
-				 psp->fw_pri_mc_addr,
-				 psp->hdcp.size_bytes,
-				 psp->hdcp_context.context.mem_context.shared_mc_addr,
-				 PSP_HDCP_SHARED_MEM_SIZE);
-
-	ret = psp_cmd_submit_buf(psp, NULL, cmd, psp->fence_buf_mc_addr);
-
-	if (!ret) {
-		psp->hdcp_context.context.initialized = true;
-		psp->hdcp_context.context.session_id = cmd->resp.session_id;
-		mutex_init(&psp->hdcp_context.mutex);
-	}
-
-	release_psp_cmd_buf(psp);
-
-	return ret;
-=======
-	return psp_ta_load(psp, &psp->hdcp_context.context);
->>>>>>> df0cc57e
-}
-
-static int psp_hdcp_initialize(struct psp_context *psp)
-{
-	int ret;
-
-	/*
-	 * TODO: bypass the initialize in sriov for now
-	 */
-	if (amdgpu_sriov_vf(psp->adev))
-		return 0;
-
-<<<<<<< HEAD
-	if (!psp->hdcp.size_bytes ||
-	    !psp->hdcp.start_addr) {
-=======
-	if (!psp->hdcp_context.context.bin_desc.size_bytes ||
-	    !psp->hdcp_context.context.bin_desc.start_addr) {
->>>>>>> df0cc57e
-		dev_info(psp->adev->dev, "HDCP: optional hdcp ta ucode is not available\n");
-		return 0;
-	}
-
-<<<<<<< HEAD
-=======
-	psp->hdcp_context.context.mem_context.shared_mem_size = PSP_HDCP_SHARED_MEM_SIZE;
-	psp->hdcp_context.context.ta_load_type = GFX_CMD_ID_LOAD_TA;
-
->>>>>>> df0cc57e
-	if (!psp->hdcp_context.context.initialized) {
-		ret = psp_hdcp_init_shared_buf(psp);
-		if (ret)
-			return ret;
-	}
-
-	ret = psp_hdcp_load(psp);
-	if (!ret) {
-		psp->hdcp_context.context.initialized = true;
-		mutex_init(&psp->hdcp_context.mutex);
-	}
-
-	return ret;
-}
-
-static int psp_hdcp_unload(struct psp_context *psp)
-{
-<<<<<<< HEAD
-	int ret;
-	struct psp_gfx_cmd_resp *cmd;
-
-	/*
-	 * TODO: bypass the unloading in sriov for now
-	 */
-	if (amdgpu_sriov_vf(psp->adev))
-		return 0;
-
-	cmd = acquire_psp_cmd_buf(psp);
-
-	psp_prep_ta_unload_cmd_buf(cmd, psp->hdcp_context.context.session_id);
-
-	ret = psp_cmd_submit_buf(psp, NULL, cmd, psp->fence_buf_mc_addr);
-
-	release_psp_cmd_buf(psp);
-
-	return ret;
-=======
-	return psp_ta_unload(psp, &psp->hdcp_context.context);
->>>>>>> df0cc57e
-}
-
-int psp_hdcp_invoke(struct psp_context *psp, uint32_t ta_cmd_id)
-{
-	/*
-	 * TODO: bypass the loading in sriov for now
-	 */
-	if (amdgpu_sriov_vf(psp->adev))
-		return 0;
-
-<<<<<<< HEAD
-	return psp_ta_invoke(psp, ta_cmd_id, psp->hdcp_context.context.session_id);
-=======
 	return psp_ta_invoke(psp, ta_cmd_id, &psp->hdcp_context.context);
->>>>>>> df0cc57e
 }
 
 static int psp_hdcp_terminate(struct psp_context *psp)
@@ -2010,132 +1622,62 @@
 // DTM start
 static int psp_dtm_init_shared_buf(struct psp_context *psp)
 {
-<<<<<<< HEAD
-	return psp_ta_init_shared_buf(psp, &psp->dtm_context.context.mem_context,
-				      PSP_DTM_SHARED_MEM_SIZE);
+	return psp_ta_init_shared_buf(psp, &psp->dtm_context.context.mem_context);
 }
 
 static int psp_dtm_load(struct psp_context *psp)
 {
-	int ret;
-	struct psp_gfx_cmd_resp *cmd;
-
+	return psp_ta_load(psp, &psp->dtm_context.context);
+}
+
+static int psp_dtm_initialize(struct psp_context *psp)
+{
+	int ret;
+
+	/*
+	 * TODO: bypass the initialize in sriov for now
+	 */
+	if (amdgpu_sriov_vf(psp->adev))
+		return 0;
+
+	if (!psp->dtm_context.context.bin_desc.size_bytes ||
+	    !psp->dtm_context.context.bin_desc.start_addr) {
+		dev_info(psp->adev->dev, "DTM: optional dtm ta ucode is not available\n");
+		return 0;
+	}
+
+	psp->dtm_context.context.mem_context.shared_mem_size = PSP_DTM_SHARED_MEM_SIZE;
+	psp->dtm_context.context.ta_load_type = GFX_CMD_ID_LOAD_TA;
+
+	if (!psp->dtm_context.context.initialized) {
+		ret = psp_dtm_init_shared_buf(psp);
+		if (ret)
+			return ret;
+	}
+
+	ret = psp_dtm_load(psp);
+	if (!ret) {
+		psp->dtm_context.context.initialized = true;
+		mutex_init(&psp->dtm_context.mutex);
+	}
+
+	return ret;
+}
+
+static int psp_dtm_unload(struct psp_context *psp)
+{
+	return psp_ta_unload(psp, &psp->dtm_context.context);
+}
+
+int psp_dtm_invoke(struct psp_context *psp, uint32_t ta_cmd_id)
+{
 	/*
 	 * TODO: bypass the loading in sriov for now
 	 */
 	if (amdgpu_sriov_vf(psp->adev))
 		return 0;
 
-	psp_copy_fw(psp, psp->dtm.start_addr, psp->dtm.size_bytes);
-
-	cmd = acquire_psp_cmd_buf(psp);
-
-	psp_prep_ta_load_cmd_buf(cmd,
-				 psp->fw_pri_mc_addr,
-				 psp->dtm.size_bytes,
-				 psp->dtm_context.context.mem_context.shared_mc_addr,
-				 PSP_DTM_SHARED_MEM_SIZE);
-
-	ret = psp_cmd_submit_buf(psp, NULL, cmd, psp->fence_buf_mc_addr);
-
-	if (!ret) {
-		psp->dtm_context.context.initialized = true;
-		psp->dtm_context.context.session_id = cmd->resp.session_id;
-		mutex_init(&psp->dtm_context.mutex);
-	}
-
-	release_psp_cmd_buf(psp);
-=======
-	return psp_ta_init_shared_buf(psp, &psp->dtm_context.context.mem_context);
-}
->>>>>>> df0cc57e
-
-static int psp_dtm_load(struct psp_context *psp)
-{
-	return psp_ta_load(psp, &psp->dtm_context.context);
-}
-
-static int psp_dtm_initialize(struct psp_context *psp)
-{
-	int ret;
-
-	/*
-	 * TODO: bypass the initialize in sriov for now
-	 */
-	if (amdgpu_sriov_vf(psp->adev))
-		return 0;
-
-<<<<<<< HEAD
-	if (!psp->dtm.size_bytes ||
-	    !psp->dtm.start_addr) {
-=======
-	if (!psp->dtm_context.context.bin_desc.size_bytes ||
-	    !psp->dtm_context.context.bin_desc.start_addr) {
->>>>>>> df0cc57e
-		dev_info(psp->adev->dev, "DTM: optional dtm ta ucode is not available\n");
-		return 0;
-	}
-
-<<<<<<< HEAD
-=======
-	psp->dtm_context.context.mem_context.shared_mem_size = PSP_DTM_SHARED_MEM_SIZE;
-	psp->dtm_context.context.ta_load_type = GFX_CMD_ID_LOAD_TA;
-
->>>>>>> df0cc57e
-	if (!psp->dtm_context.context.initialized) {
-		ret = psp_dtm_init_shared_buf(psp);
-		if (ret)
-			return ret;
-	}
-
-	ret = psp_dtm_load(psp);
-	if (!ret) {
-		psp->dtm_context.context.initialized = true;
-		mutex_init(&psp->dtm_context.mutex);
-	}
-
-	return ret;
-}
-
-static int psp_dtm_unload(struct psp_context *psp)
-{
-<<<<<<< HEAD
-	int ret;
-	struct psp_gfx_cmd_resp *cmd;
-
-	/*
-	 * TODO: bypass the unloading in sriov for now
-	 */
-	if (amdgpu_sriov_vf(psp->adev))
-		return 0;
-
-	cmd = acquire_psp_cmd_buf(psp);
-
-	psp_prep_ta_unload_cmd_buf(cmd, psp->dtm_context.context.session_id);
-
-	ret = psp_cmd_submit_buf(psp, NULL, cmd, psp->fence_buf_mc_addr);
-
-	release_psp_cmd_buf(psp);
-
-	return ret;
-=======
-	return psp_ta_unload(psp, &psp->dtm_context.context);
->>>>>>> df0cc57e
-}
-
-int psp_dtm_invoke(struct psp_context *psp, uint32_t ta_cmd_id)
-{
-	/*
-	 * TODO: bypass the loading in sriov for now
-	 */
-	if (amdgpu_sriov_vf(psp->adev))
-		return 0;
-
-<<<<<<< HEAD
-	return psp_ta_invoke(psp, ta_cmd_id, psp->dtm_context.context.session_id);
-=======
 	return psp_ta_invoke(psp, ta_cmd_id, &psp->dtm_context.context);
->>>>>>> df0cc57e
 }
 
 static int psp_dtm_terminate(struct psp_context *psp)
@@ -2172,62 +1714,17 @@
 // RAP start
 static int psp_rap_init_shared_buf(struct psp_context *psp)
 {
-<<<<<<< HEAD
-	return psp_ta_init_shared_buf(psp, &psp->rap_context.context.mem_context,
-				      PSP_RAP_SHARED_MEM_SIZE);
-=======
 	return psp_ta_init_shared_buf(psp, &psp->rap_context.context.mem_context);
->>>>>>> df0cc57e
 }
 
 static int psp_rap_load(struct psp_context *psp)
 {
-<<<<<<< HEAD
-	int ret;
-	struct psp_gfx_cmd_resp *cmd;
-
-	psp_copy_fw(psp, psp->rap.start_addr, psp->rap.size_bytes);
-
-	cmd = acquire_psp_cmd_buf(psp);
-
-	psp_prep_ta_load_cmd_buf(cmd,
-				 psp->fw_pri_mc_addr,
-				 psp->rap.size_bytes,
-				 psp->rap_context.context.mem_context.shared_mc_addr,
-				 PSP_RAP_SHARED_MEM_SIZE);
-
-	ret = psp_cmd_submit_buf(psp, NULL, cmd, psp->fence_buf_mc_addr);
-
-	if (!ret) {
-		psp->rap_context.context.initialized = true;
-		psp->rap_context.context.session_id = cmd->resp.session_id;
-		mutex_init(&psp->rap_context.mutex);
-	}
-
-	release_psp_cmd_buf(psp);
-
-	return ret;
-=======
 	return psp_ta_load(psp, &psp->rap_context.context);
->>>>>>> df0cc57e
 }
 
 static int psp_rap_unload(struct psp_context *psp)
 {
-<<<<<<< HEAD
-	int ret;
-	struct psp_gfx_cmd_resp *cmd = acquire_psp_cmd_buf(psp);
-
-	psp_prep_ta_unload_cmd_buf(cmd, psp->rap_context.context.session_id);
-
-	ret = psp_cmd_submit_buf(psp, NULL, cmd, psp->fence_buf_mc_addr);
-
-	release_psp_cmd_buf(psp);
-
-	return ret;
-=======
 	return psp_ta_unload(psp, &psp->rap_context.context);
->>>>>>> df0cc57e
 }
 
 static int psp_rap_initialize(struct psp_context *psp)
@@ -2241,23 +1738,15 @@
 	if (amdgpu_sriov_vf(psp->adev))
 		return 0;
 
-<<<<<<< HEAD
-	if (!psp->rap.size_bytes ||
-	    !psp->rap.start_addr) {
-=======
 	if (!psp->rap_context.context.bin_desc.size_bytes ||
 	    !psp->rap_context.context.bin_desc.start_addr) {
->>>>>>> df0cc57e
 		dev_info(psp->adev->dev, "RAP: optional rap ta ucode is not available\n");
 		return 0;
 	}
 
-<<<<<<< HEAD
-=======
 	psp->rap_context.context.mem_context.shared_mem_size = PSP_RAP_SHARED_MEM_SIZE;
 	psp->rap_context.context.ta_load_type = GFX_CMD_ID_LOAD_TA;
 
->>>>>>> df0cc57e
 	if (!psp->rap_context.context.initialized) {
 		ret = psp_rap_init_shared_buf(psp);
 		if (ret)
@@ -2273,15 +1762,7 @@
 
 	ret = psp_rap_invoke(psp, TA_CMD_RAP__INITIALIZE, &status);
 	if (ret || status != TA_RAP_STATUS__SUCCESS) {
-<<<<<<< HEAD
-		psp_rap_unload(psp);
-
-		psp_ta_free_shared_buf(&psp->rap_context.context.mem_context);
-
-		psp->rap_context.context.initialized = false;
-=======
 		psp_rap_terminate(psp);
->>>>>>> df0cc57e
 
 		dev_warn(psp->adev->dev, "RAP TA initialize fail (%d) status %d.\n",
 			 ret, status);
@@ -2330,11 +1811,7 @@
 	rap_cmd->cmd_id = ta_cmd_id;
 	rap_cmd->validation_method_id = METHOD_A;
 
-<<<<<<< HEAD
-	ret = psp_ta_invoke(psp, rap_cmd->cmd_id, psp->rap_context.context.session_id);
-=======
 	ret = psp_ta_invoke(psp, rap_cmd->cmd_id, &psp->rap_context.context);
->>>>>>> df0cc57e
 	if (ret)
 		goto out_unlock;
 
@@ -2352,61 +1829,17 @@
 static int psp_securedisplay_init_shared_buf(struct psp_context *psp)
 {
 	return psp_ta_init_shared_buf(
-<<<<<<< HEAD
-		psp, &psp->securedisplay_context.context.mem_context,
-		PSP_SECUREDISPLAY_SHARED_MEM_SIZE);
-=======
 		psp, &psp->securedisplay_context.context.mem_context);
->>>>>>> df0cc57e
 }
 
 static int psp_securedisplay_load(struct psp_context *psp)
 {
-<<<<<<< HEAD
-	int ret;
-	struct psp_gfx_cmd_resp *cmd = acquire_psp_cmd_buf(psp);
-
-	memset(psp->fw_pri_buf, 0, PSP_1_MEG);
-	memcpy(psp->fw_pri_buf, psp->securedisplay.start_addr, psp->securedisplay.size_bytes);
-
-	psp_prep_ta_load_cmd_buf(cmd,
-				 psp->fw_pri_mc_addr,
-				 psp->securedisplay.size_bytes,
-				 psp->securedisplay_context.context.mem_context.shared_mc_addr,
-				 PSP_SECUREDISPLAY_SHARED_MEM_SIZE);
-
-	ret = psp_cmd_submit_buf(psp, NULL, cmd, psp->fence_buf_mc_addr);
-
-	if (!ret) {
-		psp->securedisplay_context.context.initialized = true;
-		psp->securedisplay_context.context.session_id = cmd->resp.session_id;
-		mutex_init(&psp->securedisplay_context.mutex);
-	}
-
-	release_psp_cmd_buf(psp);
-
-	return ret;
-=======
 	return psp_ta_load(psp, &psp->securedisplay_context.context);
->>>>>>> df0cc57e
 }
 
 static int psp_securedisplay_unload(struct psp_context *psp)
 {
-<<<<<<< HEAD
-	int ret;
-	struct psp_gfx_cmd_resp *cmd = acquire_psp_cmd_buf(psp);
-
-	psp_prep_ta_unload_cmd_buf(cmd, psp->securedisplay_context.context.session_id);
-
-	ret = psp_cmd_submit_buf(psp, NULL, cmd, psp->fence_buf_mc_addr);
-
-	release_psp_cmd_buf(psp);
-
-	return ret;
-=======
 	return psp_ta_unload(psp, &psp->securedisplay_context.context);
->>>>>>> df0cc57e
 }
 
 static int psp_securedisplay_initialize(struct psp_context *psp)
@@ -2420,24 +1853,16 @@
 	if (amdgpu_sriov_vf(psp->adev))
 		return 0;
 
-<<<<<<< HEAD
-	if (!psp->securedisplay.size_bytes ||
-	    !psp->securedisplay.start_addr) {
-=======
 	if (!psp->securedisplay_context.context.bin_desc.size_bytes ||
 	    !psp->securedisplay_context.context.bin_desc.start_addr) {
->>>>>>> df0cc57e
 		dev_info(psp->adev->dev, "SECUREDISPLAY: securedisplay ta ucode is not available\n");
 		return 0;
 	}
 
-<<<<<<< HEAD
-=======
 	psp->securedisplay_context.context.mem_context.shared_mem_size =
 		PSP_SECUREDISPLAY_SHARED_MEM_SIZE;
 	psp->securedisplay_context.context.ta_load_type = GFX_CMD_ID_LOAD_TA;
 
->>>>>>> df0cc57e
 	if (!psp->securedisplay_context.context.initialized) {
 		ret = psp_securedisplay_init_shared_buf(psp);
 		if (ret)
@@ -2456,16 +1881,7 @@
 
 	ret = psp_securedisplay_invoke(psp, TA_SECUREDISPLAY_COMMAND__QUERY_TA);
 	if (ret) {
-<<<<<<< HEAD
-		psp_securedisplay_unload(psp);
-
-		psp_ta_free_shared_buf(&psp->securedisplay_context.context.mem_context);
-
-		psp->securedisplay_context.context.initialized = false;
-
-=======
 		psp_securedisplay_terminate(psp);
->>>>>>> df0cc57e
 		dev_err(psp->adev->dev, "SECUREDISPLAY TA initialize fail.\n");
 		return -EINVAL;
 	}
@@ -2517,11 +1933,7 @@
 
 	mutex_lock(&psp->securedisplay_context.mutex);
 
-<<<<<<< HEAD
-	ret = psp_ta_invoke(psp, ta_cmd_id, psp->securedisplay_context.context.session_id);
-=======
 	ret = psp_ta_invoke(psp, ta_cmd_id, &psp->securedisplay_context.context);
->>>>>>> df0cc57e
 
 	mutex_unlock(&psp->securedisplay_context.mutex);
 
@@ -2841,13 +2253,8 @@
 
 	if ((amdgpu_in_reset(adev) &&
 	     ras && adev->ras_enabled &&
-<<<<<<< HEAD
-	     (adev->asic_type == CHIP_ARCTURUS ||
-	      adev->asic_type == CHIP_VEGA20))) {
-=======
 	     (adev->ip_versions[MP0_HWIP][0] == IP_VERSION(11, 0, 4) ||
 	      adev->ip_versions[MP0_HWIP][0] == IP_VERSION(11, 0, 2)))) {
->>>>>>> df0cc57e
 		ret = amdgpu_dpm_set_mp1_state(adev, PP_MP1_STATE_UNLOAD);
 		if (ret) {
 			DRM_WARN("Failed to set MP1 state prepare for reload\n");
@@ -3125,11 +2532,7 @@
 		psp_hdcp_terminate(psp);
 	}
 
-<<<<<<< HEAD
-	psp_asd_unload(psp);
-=======
 	psp_asd_terminate(psp);
->>>>>>> df0cc57e
 
 	psp_tmr_terminate(psp);
 	psp_ring_destroy(psp, PSP_RING_TYPE__KM);
@@ -3408,17 +2811,10 @@
 		goto out;
 
 	asd_hdr = (const struct psp_firmware_header_v1_0 *)adev->psp.asd_fw->data;
-<<<<<<< HEAD
-	adev->psp.asd.fw_version = le32_to_cpu(asd_hdr->header.ucode_version);
-	adev->psp.asd.feature_version = le32_to_cpu(asd_hdr->sos.fw_version);
-	adev->psp.asd.size_bytes = le32_to_cpu(asd_hdr->header.ucode_size_bytes);
-	adev->psp.asd.start_addr = (uint8_t *)asd_hdr +
-=======
 	adev->psp.asd_context.bin_desc.fw_version = le32_to_cpu(asd_hdr->header.ucode_version);
 	adev->psp.asd_context.bin_desc.feature_version = le32_to_cpu(asd_hdr->sos.fw_version);
 	adev->psp.asd_context.bin_desc.size_bytes = le32_to_cpu(asd_hdr->header.ucode_size_bytes);
 	adev->psp.asd_context.bin_desc.start_addr = (uint8_t *)asd_hdr +
->>>>>>> df0cc57e
 				le32_to_cpu(asd_hdr->header.ucode_array_offset_bytes);
 	return 0;
 out:
@@ -3550,12 +2946,8 @@
 	ucode_array_start_addr = (uint8_t *)sos_hdr +
 		le32_to_cpu(sos_hdr->header.ucode_array_offset_bytes);
 
-<<<<<<< HEAD
-	if (adev->gmc.xgmi.connected_to_cpu || (adev->asic_type != CHIP_ALDEBARAN)) {
-=======
 	if (adev->gmc.xgmi.connected_to_cpu ||
 	    (adev->ip_versions[MP0_HWIP][0] != IP_VERSION(13, 0, 2))) {
->>>>>>> df0cc57e
 		adev->psp.sos.fw_version = le32_to_cpu(sos_hdr->header.ucode_version);
 		adev->psp.sos.feature_version = le32_to_cpu(sos_hdr->sos.fw_version);
 
@@ -3710,42 +3102,6 @@
 
 	switch (desc->fw_type) {
 	case TA_FW_TYPE_PSP_ASD:
-<<<<<<< HEAD
-		psp->asd.fw_version        = le32_to_cpu(desc->fw_version);
-		psp->asd.feature_version   = le32_to_cpu(desc->fw_version);
-		psp->asd.size_bytes        = le32_to_cpu(desc->size_bytes);
-		psp->asd.start_addr 	   = ucode_start_addr;
-		break;
-	case TA_FW_TYPE_PSP_XGMI:
-		psp->xgmi.feature_version  = le32_to_cpu(desc->fw_version);
-		psp->xgmi.size_bytes       = le32_to_cpu(desc->size_bytes);
-		psp->xgmi.start_addr       = ucode_start_addr;
-		break;
-	case TA_FW_TYPE_PSP_RAS:
-		psp->ras.feature_version   = le32_to_cpu(desc->fw_version);
-		psp->ras.size_bytes        = le32_to_cpu(desc->size_bytes);
-		psp->ras.start_addr        = ucode_start_addr;
-		break;
-	case TA_FW_TYPE_PSP_HDCP:
-		psp->hdcp.feature_version  = le32_to_cpu(desc->fw_version);
-		psp->hdcp.size_bytes       = le32_to_cpu(desc->size_bytes);
-		psp->hdcp.start_addr       = ucode_start_addr;
-		break;
-	case TA_FW_TYPE_PSP_DTM:
-		psp->dtm.feature_version  = le32_to_cpu(desc->fw_version);
-		psp->dtm.size_bytes       = le32_to_cpu(desc->size_bytes);
-		psp->dtm.start_addr       = ucode_start_addr;
-		break;
-	case TA_FW_TYPE_PSP_RAP:
-		psp->rap.feature_version  = le32_to_cpu(desc->fw_version);
-		psp->rap.size_bytes       = le32_to_cpu(desc->size_bytes);
-		psp->rap.start_addr       = ucode_start_addr;
-		break;
-	case TA_FW_TYPE_PSP_SECUREDISPLAY:
-		psp->securedisplay.feature_version  = le32_to_cpu(desc->fw_version);
-		psp->securedisplay.size_bytes       = le32_to_cpu(desc->size_bytes);
-		psp->securedisplay.start_addr       = ucode_start_addr;
-=======
 		psp->asd_context.bin_desc.fw_version        = le32_to_cpu(desc->fw_version);
 		psp->asd_context.bin_desc.feature_version   = le32_to_cpu(desc->fw_version);
 		psp->asd_context.bin_desc.size_bytes        = le32_to_cpu(desc->size_bytes);
@@ -3783,7 +3139,6 @@
 			le32_to_cpu(desc->size_bytes);
 		psp->securedisplay_context.context.bin_desc.start_addr =
 			ucode_start_addr;
->>>>>>> df0cc57e
 		break;
 	default:
 		dev_warn(psp->adev->dev, "Unsupported TA type: %d\n", desc->fw_type);
@@ -3944,11 +3299,7 @@
 {
 	int idx;
 
-<<<<<<< HEAD
-	if (!drm_dev_enter(&psp->adev->ddev, &idx))
-=======
 	if (!drm_dev_enter(adev_to_drm(psp->adev), &idx))
->>>>>>> df0cc57e
 		return;
 
 	memset(psp->fw_pri_buf, 0, PSP_1_MEG);
