--- conflicted
+++ resolved
@@ -406,20 +406,12 @@
 # define CAP_EMPTY_SET    ((kernel_cap_t){{ 0, 0 }})
 # define CAP_FULL_SET     ((kernel_cap_t){{ ~0, ~0 }})
 # define CAP_INIT_EFF_SET ((kernel_cap_t){{ ~CAP_TO_MASK(CAP_SETPCAP), ~0 }})
-<<<<<<< HEAD
-# define CAP_FS_SET       ((kernel_cap_t){{ CAP_FS_MASK_B0, CAP_FS_MASK_B1 } })
-# define CAP_NFSD_SET     ((kernel_cap_t){{ CAP_FS_MASK_B0 \
-					    | CAP_TO_MASK(CAP_SYS_RESOURCE) \
-					    | CAP_TO_MASK(CAP_MKNOD), \
-					    CAP_FS_MASK_B1 } })
-=======
 # define CAP_FS_SET       ((kernel_cap_t){{ CAP_FS_MASK_B0 \
 				    | CAP_TO_MASK(CAP_LINUX_IMMUTABLE), \
 				    CAP_FS_MASK_B1 } })
 # define CAP_NFSD_SET     ((kernel_cap_t){{ CAP_FS_MASK_B0 \
 				    | CAP_TO_MASK(CAP_SYS_RESOURCE), \
 				    CAP_FS_MASK_B1 } })
->>>>>>> 6574612f
 
 #endif /* _KERNEL_CAPABILITY_U32S != 2 */
 
