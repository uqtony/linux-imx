--- conflicted
+++ resolved
@@ -22,10 +22,7 @@
 - reg : Specifies base physical address and size of the registers.
 
 Optional properties:
-<<<<<<< HEAD
-=======
 - mediatek,disable-extrst: disable send output reset signal
->>>>>>> df0cc57e
 - interrupts: Watchdog pre-timeout (bark) interrupt.
 - timeout-sec: contains the watchdog timeout in seconds.
 - #reset-cells: Should be 1.
